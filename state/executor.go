package state

import (
	"fmt"
	"math/big"

	"github.com/umbracle/minimal/helper/dao"
	"github.com/umbracle/minimal/types"

	"github.com/umbracle/minimal/chain"
	"github.com/umbracle/minimal/crypto"
	"github.com/umbracle/minimal/state/runtime"
)

const (
	spuriousDragonMaxCodeSize = 24576
)

var (
	errorVMOutOfGas = fmt.Errorf("out of gas")
)

var emptyCodeHashTwo = types.BytesToHash(crypto.Keccak256(nil))

// GetHashByNumber returns the hash function of a block number
type GetHashByNumber = func(i uint64) types.Hash

type GetHashByNumberHelper = func(*types.Header) GetHashByNumber

// Executor is the main entity
type Executor struct {
	config   *chain.Params
	runtimes []runtime.Runtime
<<<<<<< HEAD
	daoBlock int64
	state    State
	GetHash  GetHashByNumberHelper
=======
	callback func(t *Transition)
>>>>>>> 3ff0574a
}

// NewExecutor creates a new executor
func NewExecutor(config *chain.Params, s State) *Executor {
	return &Executor{
		config:   config,
		runtimes: []runtime.Runtime{},
		daoBlock: -1,
		state:    s,
	}
}

func (e *Executor) WriteGenesis(alloc chain.GenesisAlloc) types.Hash {
	snap := e.state.NewSnapshot()
	txn := NewTxn(e.state, snap)

	for addr, account := range alloc {
		if account.Balance != nil {
			txn.AddBalance(addr, account.Balance)
		}
		if account.Nonce != 0 {
			txn.SetNonce(addr, account.Nonce)
		}
		if len(account.Code) != 0 {
			txn.SetCode(addr, account.Code)
		}
		for key, value := range account.Storage {
			txn.SetState(addr, key, value)
		}
	}

	_, root := txn.Commit(false)
	return types.BytesToHash(root)
}

// SetDAOHardFork sets the dao hard fork if applicable
func (e *Executor) SetDAOHardFork(block int64) {
	e.daoBlock = block
}

// SetRuntime adds a runtime to the runtime set
func (e *Executor) SetRuntime(r runtime.Runtime) {
	e.runtimes = append(e.runtimes, r)
}

<<<<<<< HEAD
// ProcessBlock already does all the handling of the whole process, TODO
func (e *Executor) ProcessBlock(parentRoot types.Hash, block *types.Block) (*Transition, types.Hash, error) {
	txn, err := e.BeginTxn(parentRoot, block.Header)
	if err != nil {
		return nil, types.Hash{}, err
	}

	txn.block = block
	for _, t := range block.Transactions {
		if err := txn.Write(t); err != nil {
			return nil, types.Hash{}, err
		}
=======
func (e *Executor) SetCallback(callback func(t *Transition)) {
	e.callback = callback
}

func (e *Executor) NewTransition(txn *Txn, getHash GetHashByNumber, ctx runtime.TxContext, config chain.ForksInTime) *Transition {
	return &Transition{
		r:       e,
		ctx:     ctx,
		state:   txn,
		getHash: getHash,
		config:  &config,
		gasPool: uint64(ctx.GasLimit),
>>>>>>> 3ff0574a
	}

	_, root := txn.Commit()
	return txn, root, nil
}

func (e *Executor) BeginTxn(parentRoot types.Hash, header *types.Header) (*Transition, error) {
	config := e.config.Forks.At(header.Number)

	auxSnap2, err := e.state.NewSnapshotAt(parentRoot)
	if err != nil {
		return nil, err
	}

	newTxn := NewTxn(e.state, auxSnap2)

	env2 := runtime.TxContext{
		Coinbase:   header.Miner,
		Timestamp:  int64(header.Timestamp),
		Number:     int64(header.Number),
		Difficulty: types.BytesToHash(new(big.Int).SetUint64(header.Difficulty).Bytes()),
		GasLimit:   int64(header.GasLimit),
	}

	// Mainnet (TODO: Do this in a preHookFn)
	if e.config.ChainID == 1 && header.Number == uint64(e.daoBlock) {
		// Apply the DAO hard fork. Move all the balances from 'drain accounts'
		// to a single refund contract.
		for _, i := range dao.DAODrainAccounts {
			addr := types.StringToAddress(i)
			newTxn.AddBalance(dao.DAORefundContract, newTxn.GetBalance(addr))
			newTxn.SetBalance(addr, big.NewInt(0))
		}
	}

	txn := &Transition{
		r:        e,
		ctx:      env2,
		state:    newTxn,
		getHash:  e.GetHash(header),
		auxState: e.state,
		config:   config,
		gasPool:  uint64(env2.GasLimit),

		receipts: []*types.Receipt{},
		totalGas: 0,
	}
	return txn, nil
}

type Transition struct {
	// dummy
	auxState State

	// the current block being processed
	block *types.Block

	r       *Executor
	config  chain.ForksInTime
	state   *Txn
	getHash GetHashByNumber
	ctx     runtime.TxContext
	gasPool uint64
<<<<<<< HEAD

	// result
	receipts []*types.Receipt
	totalGas uint64
}

func (t *Transition) TotalGas() uint64 {
	return t.totalGas
}

func (t *Transition) Receipts() []*types.Receipt {
	return t.receipts
}

var emptyFrom = types.Address{}

// Write writes another transaction to the executor
func (t *Transition) Write(txn *types.Transaction) error {
	signer := crypto.NewSigner(t.config, uint64(t.r.config.ChainID))

	var err error
	if txn.From == emptyFrom {
		txn.From, err = signer.Sender(txn)
		if err != nil {
			return err
		}
	}

	msg := txn.Copy()

	gasUsed, failed, _ := t.Apply(msg)

	t.totalGas += gasUsed

	logs := t.state.Logs()

	var root []byte

	receipt := &types.Receipt{
		CumulativeGasUsed: t.totalGas,
		TxHash:            txn.Hash,
		GasUsed:           gasUsed,
	}

	if t.config.Byzantium {
		// The suicided accounts are set as deleted for the next iteration
		t.state.CleanDeleteObjects(true)

		if failed {
			receipt.SetStatus(types.ReceiptFailed)
		} else {
			receipt.SetStatus(types.ReceiptSuccess)
		}

	} else {
		ss, aux := t.state.Commit(t.config.EIP155)
		t.state = NewTxn(t.auxState, ss)
		root = aux
		receipt.Root = types.BytesToHash(root)
	}

	// if the transaction created a contract, store the creation address in the receipt.
	if msg.To == nil {
		receipt.ContractAddress = crypto.CreateAddress(msg.From, txn.Nonce)
	}

	// Set the receipt logs and create a bloom for filtering
	receipt.Logs = buildLogs(logs, txn.Hash, types.Hash{}, uint(len(t.receipts)))
	receipt.LogsBloom = types.CreateBloom([]*types.Receipt{receipt})
	t.receipts = append(t.receipts, receipt)

	return nil
}

// Commit commits the final result
func (t *Transition) Commit() (Snapshot, types.Hash) {
	if t.r.config.ChainID == 1 {
		t.applyMainnetBlockRewards()
	}

	s2, root := t.state.Commit(t.config.EIP155)
	return s2, types.BytesToHash(root)
}

// Block rewards at different forks
var (
	// FrontierBlockReward is the block reward for the Frontier fork
	FrontierBlockReward = big.NewInt(5e+18)

	// ByzantiumBlockReward is the block reward for the Byzantium fork
	ByzantiumBlockReward = big.NewInt(3e+18)

	// ConstantinopleBlockReward is the block reward for the Constantinople fork
	ConstantinopleBlockReward = big.NewInt(2e+18)
)

var (
	big8  = big.NewInt(8)
	big32 = big.NewInt(32)
)

func (t *Transition) applyMainnetBlockRewards() {
	number := t.GetTxContext().Number
	numberBigInt := big.NewInt(int64(number))

	var blockReward *big.Int
	switch {
	case t.config.Constantinople:
		blockReward = ConstantinopleBlockReward
	case t.config.Byzantium:
		blockReward = ByzantiumBlockReward
	default:
		blockReward = FrontierBlockReward
	}

	reward := new(big.Int).Set(blockReward)

	r := new(big.Int)
	for _, uncle := range t.block.Uncles {
		r.Add(big.NewInt(int64(uncle.Number)), big8)
		r.Sub(r, numberBigInt)
		r.Mul(r, blockReward)
		r.Div(r, big8)

		t.state.AddBalance(uncle.Miner, r)

		r.Div(blockReward, big32)
		reward.Add(reward, r)
	}

	t.state.AddBalance(t.block.Header.Miner, reward)
}

func (t *Transition) postProcess() {
	if t.r.config.ChainID == 1 {
		t.applyMainnetBlockRewards()
	}
}

func buildLogs(logs []*types.Log, txHash, blockHash types.Hash, txIndex uint) []*types.Log {
	newLogs := []*types.Log{}

	for indx, log := range logs {
		newLog := log

		newLog.TxHash = txHash
		newLog.BlockHash = blockHash
		newLog.TxIndex = txIndex
		newLog.LogIndex = uint(indx)

		newLogs = append(newLogs, newLog)
	}

	return newLogs
=======
	txnHash types.Hash
}

func (t *Transition) SetTxnHash(txn types.Hash) {
	t.txnHash = txn
}

func (t *Transition) GetTxnHash() types.Hash {
	return t.txnHash
>>>>>>> 3ff0574a
}

func (t *Transition) subGasPool(amount uint64) error {
	if t.gasPool < amount {
		return fmt.Errorf("gas limit reached in the pool")
	}
	t.gasPool -= amount
	return nil
}

func (t *Transition) addGasPool(amount uint64) {
	t.gasPool += amount
}

func (t *Transition) SetTxn(txn *Txn) {
	t.state = txn
}

func (t *Transition) Txn() *Txn {
	return t.state
}

// Apply applies a new transaction
func (t *Transition) Apply(msg *types.Transaction) (uint64, bool, error) {
	s := t.state.Snapshot()
	gas, failed, err := t.apply(msg)
	if err != nil {
		t.state.RevertToSnapshot(s)
	}

	if err == nil {
		// apply other possible changes to the state after the transaction
		if t.r.callback != nil {
			t.r.callback(t)
		}
	}

	// e.addGasPool(gas)
	return gas, failed, err
}

func (t *Transition) Context() runtime.TxContext {
	return t.ctx
}

func (t *Transition) transactionGasCost(msg *types.Transaction) uint64 {
	cost := uint64(0)

	// Contract creation is only paid on the homestead fork
	if msg.IsContractCreation() && t.config.Homestead {
		cost += 53000
	} else {
		cost += 21000
	}

	payload := msg.Input
	if len(payload) > 0 {
		zeros := 0
		for i := 0; i < len(payload); i++ {
			if payload[i] == 0 {
				zeros++
			}
		}
		nonZeros := len(payload) - zeros
		cost += uint64(zeros) * 4
		cost += uint64(nonZeros) * 68
	}

	return uint64(cost)
}

func (t *Transition) preCheck(msg *types.Transaction) (uint64, error) {
	// validate nonce
	nonce := t.state.GetNonce(msg.From)
	if nonce < msg.Nonce {
		return 0, fmt.Errorf("nonce is too low: %d < %d", nonce, msg.Nonce)
	} else if nonce > msg.Nonce {
		return 0, fmt.Errorf("nonce is too big: %d > %d", nonce, msg.Nonce)
	}

	// deduct the upfront max gas cost
	upfrontGasCost := new(big.Int).SetBytes(msg.GasPrice)
	upfrontGasCost = upfrontGasCost.Mul(upfrontGasCost, new(big.Int).SetUint64(msg.Gas))
	balance := t.state.GetBalance(msg.From)

	if balance.Cmp(upfrontGasCost) < 0 {
		return 0, fmt.Errorf("balance %s not enough to pay gas %s", balance, upfrontGasCost)
	}
	t.state.SubBalance(msg.From, upfrontGasCost)

	// calculate gas available for the transaction
	intrinsicGas := t.transactionGasCost(msg)
	gasAvailable := msg.Gas - intrinsicGas

	return gasAvailable, nil
}

func (t *Transition) apply(msg *types.Transaction) (uint64, bool, error) {
	// check if there is enough gas in the pool
	if err := t.subGasPool(msg.Gas); err != nil {
		return 0, false, err
	}

	txn := t.state
	s := txn.Snapshot()

	gas, err := t.preCheck(msg)
	if err != nil {
		return 0, false, err
	}
	if gas > msg.Gas {
		return 0, false, errorVMOutOfGas
	}

	gasPrice := new(big.Int).SetBytes(msg.GetGasPrice())
	value := new(big.Int).SetBytes(msg.Value)

	// Set the specific transaction fields in the context
	t.ctx.GasPrice = types.BytesToHash(msg.GetGasPrice())
	t.ctx.Origin = msg.From

	var subErr error
	var gasLeft uint64

	if msg.IsContractCreation() {
		_, gasLeft, subErr = t.Create2(msg.From, msg.Input, value, gas)
	} else {
		txn.IncrNonce(msg.From)
		_, gasLeft, subErr = t.Call2(msg.From, *msg.To, msg.Input, value, gas)
	}
	if subErr != nil {
		if subErr == runtime.ErrNotEnoughFunds {
			txn.RevertToSnapshot(s)
			return 0, false, subErr
		}
	}

	gasUsed := msg.Gas - gasLeft
	refund := gasUsed / 2
	if refund > txn.GetRefund() {
		refund = txn.GetRefund()
	}

	gasLeft += refund
	gasUsed -= refund

	// refund the sender
	remaining := new(big.Int).Mul(new(big.Int).SetUint64(gasLeft), gasPrice)
	txn.AddBalance(msg.From, remaining)

	// pay the coinbase
	coinbaseFee := new(big.Int).Mul(new(big.Int).SetUint64(gasUsed), gasPrice)
	txn.AddBalance(t.ctx.Coinbase, coinbaseFee)

	// return gas to the pool
	t.addGasPool(gasLeft)

	return gasUsed, subErr != nil, nil
}

func (t *Transition) Create2(caller types.Address, code []byte, value *big.Int, gas uint64) ([]byte, uint64, error) {
	address := crypto.CreateAddress(caller, t.state.GetNonce(caller))
	contract := runtime.NewContractCreation(1, caller, caller, address, value, gas, code)
	return t.applyCreate(contract, t)
}

func (t *Transition) Call2(caller types.Address, to types.Address, input []byte, value *big.Int, gas uint64) ([]byte, uint64, error) {
	c := runtime.NewContractCall(1, caller, caller, to, value, gas, t.state.GetCode(to), input)
	return t.applyCall(c, runtime.Call, t)
}

func (t *Transition) run(contract *runtime.Contract, host runtime.Host) ([]byte, uint64, error) {
	for _, r := range t.r.runtimes {
		if r.CanRun(contract, host, &t.config) {
			return r.Run(contract, host, &t.config)
		}
	}
	return nil, 0, fmt.Errorf("not found")
}

func (t *Transition) transfer(from, to types.Address, amount *big.Int) error {
	if amount == nil {
		return nil
	}

	balance := t.state.GetBalance(from)
	if balance.Cmp(amount) < 0 {
		return runtime.ErrNotEnoughFunds
	}

	t.state.SubBalance(from, amount)
	t.state.AddBalance(to, amount)
	return nil
}

func (t *Transition) applyCall(c *runtime.Contract, callType runtime.CallType, host runtime.Host) ([]byte, uint64, error) {
	if c.Depth > int(1024)+1 {
		return nil, c.Gas, runtime.ErrDepth
	}

	snapshot := t.state.Snapshot()
	t.state.TouchAccount(c.Address)

	if callType == runtime.Call {
		// Transfers only allowed on calls
		if err := t.transfer(c.Caller, c.Address, c.Value); err != nil {
			return nil, c.Gas, err
		}
	}

	ret, gas, err := t.run(c, host)
	if err != nil {
		t.state.RevertToSnapshot(snapshot)
	}
	return ret, gas, err
}

var emptyHash types.Hash

func (t *Transition) hasCodeOrNonce(addr types.Address) bool {
	nonce := t.state.GetNonce(addr)
	if nonce != 0 {
		return true
	}
	codeHash := t.state.GetCodeHash(addr)
	if codeHash != emptyCodeHashTwo && codeHash != emptyHash {
		return true
	}
	return false
}

func (t *Transition) applyCreate(msg *runtime.Contract, host runtime.Host) ([]byte, uint64, error) {
	if msg.Depth > int(1024)+1 {
		return nil, msg.Gas, runtime.ErrDepth
	}

	gas := msg.Gas

	// Incremene the nonce of the caller
	t.state.IncrNonce(msg.Caller)

	// Check if there if there is a collision and the address already exists
	if t.hasCodeOrNonce(msg.Address) {
		return nil, 0, runtime.ErrContractAddressCollision
	}

	// Take snapshot of the current state
	snapshot := t.state.Snapshot()

	if t.config.EIP158 {
		// Force the creation of the account
		t.state.CreateAccount(msg.Address)
		t.state.IncrNonce(msg.Address)
	}

	// Transfer the value
	if err := t.transfer(msg.Caller, msg.Address, msg.Value); err != nil {
		return nil, gas, runtime.ErrNotEnoughFunds
	}

	code, gas, err := t.run(msg, host)

	if err != nil {
		t.state.RevertToSnapshot(snapshot)
		return code, gas, err
	}

	if t.config.EIP158 && len(code) > spuriousDragonMaxCodeSize {
		// Contract size exceeds 'SpuriousDragon' size limit
		t.state.RevertToSnapshot(snapshot)
		return nil, 0, runtime.ErrMaxCodeSizeExceeded
	}

	gasCost := uint64(len(code)) * 200

	if gas < gasCost {
		// Out of gas creating the contract
		if t.config.Homestead {
			t.state.RevertToSnapshot(snapshot)
			gas = 0
		}
		return nil, gas, runtime.ErrCodeStoreOutOfGas
	}

	gas -= gasCost
	t.state.SetCode(msg.Address, code)

	return code, gas, nil
}

func (t *Transition) SetStorage(addr types.Address, key types.Hash, value types.Hash, discount bool) runtime.StorageStatus {
	return t.state.SetStorage(addr, key, value, discount)
}

func (t *Transition) GetTxContext() runtime.TxContext {
	return t.ctx
}

func (t *Transition) GetBlockHash(number int64) (res types.Hash) {
	return t.getHash(uint64(number))
}

func (t *Transition) EmitLog(addr types.Address, topics []types.Hash, data []byte) {
	t.state.EmitLog(addr, topics, data)
}

func (t *Transition) GetCodeSize(addr types.Address) int {
	return t.state.GetCodeSize(addr)
}

func (t *Transition) GetCodeHash(addr types.Address) (res types.Hash) {
	return t.state.GetCodeHash(addr)
}

func (t *Transition) GetCode(addr types.Address) []byte {
	return t.state.GetCode(addr)
}

func (t *Transition) GetBalance(addr types.Address) *big.Int {
	return t.state.GetBalance(addr)
}

func (t *Transition) GetStorage(addr types.Address, key types.Hash) types.Hash {
	return t.state.GetState(addr, key)
}

func (t *Transition) AccountExists(addr types.Address) bool {
	return t.state.Exist(addr)
}

func (t *Transition) Empty(addr types.Address) bool {
	return t.state.Empty(addr)
}

func (t *Transition) GetNonce(addr types.Address) uint64 {
	return t.state.GetNonce(addr)
}

func (t *Transition) Selfdestruct(addr types.Address, beneficiary types.Address) {
	if !t.state.HasSuicided(addr) {
		t.state.AddRefund(24000)
	}
	t.state.AddBalance(beneficiary, t.state.GetBalance(addr))
	t.state.Suicide(addr)
}

func (t *Transition) Callx(c *runtime.Contract, h runtime.Host) ([]byte, uint64, error) {
	if c.Type == runtime.Create {
		return t.applyCreate(c, h)
	}
	return t.applyCall(c, c.Type, h)
}<|MERGE_RESOLUTION|>--- conflicted
+++ resolved
@@ -31,13 +31,11 @@
 type Executor struct {
 	config   *chain.Params
 	runtimes []runtime.Runtime
-<<<<<<< HEAD
 	daoBlock int64
 	state    State
 	GetHash  GetHashByNumberHelper
-=======
-	callback func(t *Transition)
->>>>>>> 3ff0574a
+
+	PostHook func(txn *Transition)
 }
 
 // NewExecutor creates a new executor
@@ -83,7 +81,6 @@
 	e.runtimes = append(e.runtimes, r)
 }
 
-<<<<<<< HEAD
 // ProcessBlock already does all the handling of the whole process, TODO
 func (e *Executor) ProcessBlock(parentRoot types.Hash, block *types.Block) (*Transition, types.Hash, error) {
 	txn, err := e.BeginTxn(parentRoot, block.Header)
@@ -96,20 +93,6 @@
 		if err := txn.Write(t); err != nil {
 			return nil, types.Hash{}, err
 		}
-=======
-func (e *Executor) SetCallback(callback func(t *Transition)) {
-	e.callback = callback
-}
-
-func (e *Executor) NewTransition(txn *Txn, getHash GetHashByNumber, ctx runtime.TxContext, config chain.ForksInTime) *Transition {
-	return &Transition{
-		r:       e,
-		ctx:     ctx,
-		state:   txn,
-		getHash: getHash,
-		config:  &config,
-		gasPool: uint64(ctx.GasLimit),
->>>>>>> 3ff0574a
 	}
 
 	_, root := txn.Commit()
@@ -173,7 +156,6 @@
 	getHash GetHashByNumber
 	ctx     runtime.TxContext
 	gasPool uint64
-<<<<<<< HEAD
 
 	// result
 	receipts []*types.Receipt
@@ -328,17 +310,6 @@
 	}
 
 	return newLogs
-=======
-	txnHash types.Hash
-}
-
-func (t *Transition) SetTxnHash(txn types.Hash) {
-	t.txnHash = txn
-}
-
-func (t *Transition) GetTxnHash() types.Hash {
-	return t.txnHash
->>>>>>> 3ff0574a
 }
 
 func (t *Transition) subGasPool(amount uint64) error {
@@ -359,6 +330,10 @@
 
 func (t *Transition) Txn() *Txn {
 	return t.state
+}
+
+func (t *Transition) GetTxnHash() types.Hash {
+	return t.block.Hash()
 }
 
 // Apply applies a new transaction
@@ -369,11 +344,8 @@
 		t.state.RevertToSnapshot(s)
 	}
 
-	if err == nil {
-		// apply other possible changes to the state after the transaction
-		if t.r.callback != nil {
-			t.r.callback(t)
-		}
+	if t.r.PostHook != nil {
+		t.r.PostHook(t)
 	}
 
 	// e.addGasPool(gas)
