package txpool

import (
	"container/heap"
	"errors"
	"fmt"
	"math/big"
	"sort"
	"sync"
	"sync/atomic"
	"time"

	"github.com/0xPolygon/polygon-sdk/blockchain"
	"github.com/0xPolygon/polygon-sdk/chain"
	"github.com/0xPolygon/polygon-sdk/network"
	"github.com/0xPolygon/polygon-sdk/state"
	"github.com/0xPolygon/polygon-sdk/txpool/proto"
	"github.com/0xPolygon/polygon-sdk/types"
	"github.com/golang/protobuf/ptypes/any"
	"github.com/hashicorp/go-hclog"
	"google.golang.org/grpc"
)

const (
	defaultIdlePeriod = 1 * time.Minute
	cleanUpPeriod     = 1 * time.Minute
	txSlotSize        = 32 * 1024      // 32kB
	txMaxSize         = 4 * txSlotSize // 128Kb

	DefaultAccountPendingLimit = 16
	DefaultLifetime            = 3 * time.Hour
)

type Config struct {
	Sealing             bool
	Locals              []types.Address
	NoLocals            bool
	PriceLimit          uint64
	MaxSlots            uint64
	AccountPendingLimit uint64
	Lifetime            time.Duration
}

func DefaultConfig() *Config {
	return &Config{
		Sealing:             true,
		Locals:              []types.Address{},
		NoLocals:            false,
		PriceLimit:          1,
		MaxSlots:            4096,
		AccountPendingLimit: DefaultAccountPendingLimit,
		Lifetime:            DefaultLifetime,
	}
}

var (
	ErrIntrinsicGas        = errors.New("intrinsic gas too low")
	ErrNegativeValue       = errors.New("negative value")
	ErrNonEncryptedTxn     = errors.New("non-encrypted transaction")
	ErrInvalidSender       = errors.New("invalid sender")
	ErrTxPoolOverflow      = errors.New("txpool is full")
	ErrUnderpriced         = errors.New("transaction underpriced")
	ErrNonceTooLow         = errors.New("nonce too low")
	ErrInsufficientFunds   = errors.New("insufficient funds for gas * price + value")
	ErrInvalidAccountState = errors.New("invalid account state")
	ErrAlreadyKnown        = errors.New("already known")
	// ErrOversizedData is returned if size of a transction is greater than the specified limit
	ErrOversizedData = errors.New("oversized data")
)

type TxOrigin = string

const (
	OriginAddTxn TxOrigin = "addTxn"
	OriginReorg  TxOrigin = "reorg"
	OriginGossip TxOrigin = "gossip"
)

var topicNameV1 = "txpool/0.1"

// store interface defines State helper methods the Txpool should have access to
type store interface {
	Header() *types.Header
	GetNonce(root types.Hash, addr types.Address) uint64
	GetBalance(root types.Hash, addr types.Address) (*big.Int, error)
	GetBlockByHash(types.Hash, bool) (*types.Block, bool)
}

type signer interface {
	Sender(tx *types.Transaction) (types.Address, error)
}

// Gauge for measuring pool capacity in slots
type slotGauge struct {
	sync.Mutex
	height uint64
	limit  uint64
}

// Increases the height of the gauge by the specified slots amount
func (g *slotGauge) increase(slots uint64) {
	g.Lock()
	defer g.Unlock()

	g.height += slots
}

// Decreases the height of the gauge by the specified slots amount
func (g *slotGauge) decrease(slots uint64) {
	g.Lock()
	defer g.Unlock()

	g.height -= slots
}

// Returns the current height of the gauge measured in slots
func (g *slotGauge) getHeight() uint64 {
	g.Lock()
	defer g.Unlock()

	return g.height
}

// TxPool is module that handles pending transactions.
//
// There are fundamentally 2 queues in the txpool module:
// - Account based transactions (accountQueues)
// - Global valid transactions, from any account (pendingQueue)
type TxPool struct {
	logger     hclog.Logger
	signer     signer
	forks      chain.ForksInTime
	store      store
	idlePeriod time.Duration

	// Unsorted min heap of transactions per account.
	// The heap is min nonce based
	accountQueuesLock sync.Mutex
	accountQueues     map[types.Address]*accountQueueWrapper

	// Max price heap for all transactions that are valid
	pendingQueue *txPriceHeap

	// Min price heap for all remote transactions
	remoteTxns *txPriceHeap

<<<<<<< HEAD
	// Collection of account gauges to save num transactions and timestamp
	accountGauges *accountGauges

	// Number of used slots
	slots uint64

	// Maximum number of transaction slots for all accounts
	maxSlots uint64
=======
	// Gauge for measuring pool capacity
	gauge slotGauge
>>>>>>> 64ac08cb

	// Networking stack
	topic *network.Topic

	// Flag indicating if the current node is a sealer,
	// and should therefore gossip transactions
	sealing bool

	// Flag indicating if the current node is running in dev mode
	dev bool

	// Whether local transaction handling should be disabled
	noLocals bool

	// Addresses that should be treated as local
	locals *localAccounts

	// priceLimit is a lower threshold for gas price
	priceLimit uint64

	// accountPendingLimit is maximum number of transactions in pending queue per account
	accountPendingLimit uint64

	// lifetime is maximum amount of time transaction are queued
	lifetime time.Duration

	// Notification channel used so signal added transactions to the pool
	NotifyCh chan struct{}

	// Indicates which txpool operator commands should be implemented
	proto.UnimplementedTxnPoolOperatorServer

<<<<<<< HEAD
	// Close signal channel to close async task in TxPool
	closeCh chan struct{}
=======
	metrics *Metrics
>>>>>>> 64ac08cb
}

// NewTxPool creates a new pool for transactions
func NewTxPool(
	logger hclog.Logger,
	forks chain.ForksInTime,
	store store,
	grpcServer *grpc.Server,
	network *network.Server,
<<<<<<< HEAD
	config *Config,
) (*TxPool, error) {
	txPool := &TxPool{
		logger:              logger.Named("txpool"),
		store:               store,
		idlePeriod:          defaultIdlePeriod,
		accountQueues:       make(map[types.Address]*accountQueueWrapper),
		pendingQueue:        newMaxTxPriceHeap(),
		remoteTxns:          newMinTxPriceHeap(),
		accountGauges:       &accountGauges{},
		slots:               0,
		maxSlots:            config.MaxSlots,
		sealing:             config.Sealing,
		locals:              newLocalAccounts(config.Locals),
		noLocals:            config.NoLocals,
		priceLimit:          config.PriceLimit,
		accountPendingLimit: config.AccountPendingLimit,
		lifetime:            config.Lifetime,
		forks:               forks,
		closeCh:             make(chan struct{}, 1),
=======
	metrics *Metrics,
) (*TxPool, error) {
	txPool := &TxPool{
		logger:        logger.Named("txpool"),
		store:         store,
		idlePeriod:    defaultIdlePeriod,
		accountQueues: make(map[types.Address]*accountQueueWrapper),
		pendingQueue:  newMaxTxPriceHeap(),
		remoteTxns:    newMinTxPriceHeap(),
		gauge:         slotGauge{height: 0, limit: maxSlots},
		sealing:       sealing,
		locals:        newLocalAccounts(locals),
		noLocals:      noLocals,
		priceLimit:    priceLimit,
		forks:         forks,
		metrics:       metrics,
>>>>>>> 64ac08cb
	}

	if network != nil {
		// subscribe to the gossip protocol
		topic, err := network.NewTopic(topicNameV1, &proto.Txn{})
		if err != nil {
			return nil, err
		}
		topic.Subscribe(txPool.handleGossipTxn)
		txPool.topic = topic
	}

	if grpcServer != nil {
		proto.RegisterTxnPoolOperatorServer(grpcServer, txPool)
	}

	go txPool.runLoop()

	return txPool, nil
}

// accountQueueWrapper is the account based queue lock map implementation
type accountQueueWrapper struct {
	lock         sync.RWMutex // lock for accessing the accountQueue
	writeLock    int32        // flag indicating whether a write lock is held
	accountQueue *txHeapWrapper
}

func (t *TxPool) Close() error {
	select {
	case t.closeCh <- struct{}{}:
	default:
	}
	return nil
}

func (t *TxPool) runLoop() {
	cleanUpSignal := time.NewTicker(cleanUpPeriod)
	defer cleanUpSignal.Stop()

	for {
		select {
		case <-cleanUpSignal.C:
			t.truncateAccountQueues()
		case <-t.closeCh:
			return
		}
	}
}

// lockAccountQueue returns the corresponding account queue wrapper object, or creates it
// if it doesn't exist in the account queue map
func (t *TxPool) lockAccountQueue(address types.Address, writer bool) *accountQueueWrapper {
	// Lock the global map
	t.accountQueuesLock.Lock()

	accountQueue, ok := t.accountQueues[address]
	if !ok {
		// Account queue is not initialized yet, initialize it
		stateRoot := t.store.Header().StateRoot

		// Initialize the account based transaction heap
		txnsQueue := newTxHeapWrapper(t.logger.Named("account"))
		txnsQueue.nextNonce = t.store.GetNonce(stateRoot, address)

		accountQueue = &accountQueueWrapper{accountQueue: txnsQueue}
		t.accountQueues[address] = accountQueue
	}
	// Unlock the global map, since work is finished
	t.accountQueuesLock.Unlock()

	// Grab the lock for the specific account queue
	if writer {
		accountQueue.lock.Lock()
		atomic.StoreInt32(&accountQueue.writeLock, 1)
	} else {
		accountQueue.lock.RLock()
		atomic.StoreInt32(&accountQueue.writeLock, 0)
	}

	return accountQueue
}

// unlock releases the account specific transaction queue lock.
// Separated out into a function in case there needs to be additional teardown logic.
// Code calling unlock shouldn't need to know the type of lock for the lock (writer / reader) to unlock it
func (a *accountQueueWrapper) unlock() {
	// Grab the previous lock type and reset it
	if atomic.SwapInt32(&a.writeLock, 0) == 1 {
		a.lock.Unlock()
	} else {
		a.lock.RUnlock()
	}
}

// GetNonce returns the next nonce for the account, based on the txpool
func (t *TxPool) GetNonce(addr types.Address) (uint64, bool) {
	pendingTxs, _ := t.GetTxs(false)
	accountTxs := pendingTxs[addr]
	if len(accountTxs) == 0 {
		return 0, false
	}

	highestNonce := uint64(0)
	for k := range accountTxs {
		if k > highestNonce {
			highestNonce = k
		}
	}

	return highestNonce + 1, true
}

// NumAccountTxs Returns the number of transactions in the account specific queue
func (t *TxPool) NumAccountTxs(address types.Address) int {
	mux := t.lockAccountQueue(address, false)
	defer mux.unlock()

	return len(t.accountQueues[address].accountQueue.txs)
}

func (t *TxPool) AddSigner(s signer) {
	t.signer = s
}

func (t *TxPool) handleGossipTxn(obj interface{}) {
	if !t.sealing {
		return
	}

	raw := obj.(*proto.Txn)
	txn := new(types.Transaction)
	if err := txn.UnmarshalRLP(raw.Raw.Value); err != nil {
		t.logger.Error("failed to decode broadcasted txn", "err", err)
	} else {
		if err := t.addImpl(OriginGossip, txn); err != nil {
			t.logger.Error("failed to add broadcasted txn", "err", err)
		}
	}
}

// EnableDev enables dev mode for the txpool
func (t *TxPool) EnableDev() {
	t.dev = true
}

// AddTx adds a new transaction to the pool and broadcasts it if networking is enabled
func (t *TxPool) AddTx(tx *types.Transaction) error {
	if err := t.addImpl(OriginAddTxn, tx); err != nil {
		return err
	}

	// broadcast the transaction only if network is enabled
	// and we are not in dev mode
	if t.topic != nil && !t.dev {
		txn := &proto.Txn{
			Raw: &any.Any{
				Value: tx.MarshalRLP(),
			},
		}
		if err := t.topic.Publish(txn); err != nil {
			t.logger.Error("failed to topic txn", "err", err)
		}
	}

	if t.NotifyCh != nil {
		select {
		case t.NotifyCh <- struct{}{}:
		default:
		}
	}
	return nil
}

// addImpl validates the tx and adds it to the appropriate account transaction queue.
// Additionally, it updates the global valid transactions queue
func (t *TxPool) addImpl(origin TxOrigin, tx *types.Transaction) error {
	// Since this is a single point of inclusion for new transactions both
	// to the promoted queue and pending queue we use this point to calculate the hash
	tx.ComputeHash()

	// should treat as local in the following cases
	// (1) noLocals is false and Tx is local transaction
	// (2) from in tx is in locals addresses
	isLocal := (!t.noLocals && origin == OriginAddTxn) || t.locals.containsTxSender(t.signer, tx)
	err := t.validateTx(tx, isLocal)
	if err != nil {
		t.logger.Error("Discarding invalid transaction", "hash", tx.Hash, "err", err)
		return err
	}

<<<<<<< HEAD
	if t.slots+numSlots(tx) > t.maxSlots {
		if !isLocal && t.Underpriced(tx) {
			return ErrUnderpriced
		}

		dropped, success := t.Discard(t.slots-t.maxSlots+numSlots(tx), isLocal)
		if !isLocal && !success {
			return ErrTxPoolOverflow
		}
		for _, tx := range dropped {
			mux := t.lockAccountQueue(tx.From, true)
			if wrapper, ok := t.accountQueues[tx.From]; ok {
				wrapper.accountQueue.Remove(tx.Hash)
			}
			mux.unlock()

			t.pendingQueue.Delete(tx)
			t.accountGauges.get(tx.From).decreaseNumPending(1)
			t.decreaseSlots(numSlots(tx))
		}
=======
	// check for slot overflow and handle accordingly
	if err := t.processSlots(tx, isLocal); err != nil {
		return err
>>>>>>> 64ac08cb
	}

	t.logger.Debug("add txn", "ctx", origin, "hash", tx.Hash, "from", tx.From)

	mux := t.lockAccountQueue(tx.From, true)
	defer mux.unlock()

	wrapper := t.accountQueues[tx.From]
	wrapper.accountQueue.Add(tx)

	if !isLocal {
		t.remoteTxns.Push(tx)
	}

	// Skip check of GasPrice in the future transactions created by same address when TxPool receives transaction by Gossip or Reorg
	if isLocal && !t.locals.containsAddr(tx.From) {
		t.locals.addAddr(tx.From)
	}

<<<<<<< HEAD
	t.promoteAccountTransactions(tx.From)
	t.accountGauges.get(tx.From).setLastAdded(time.Now())

	return nil
}

func (t *TxPool) promoteAccountTransactions(addr types.Address) {
	wrapper := t.accountQueues[addr]
	accountGauge := t.accountGauges.get(addr)
	numPromotable := accountGauge.getNumPromotable(t.accountPendingLimit)
	for _, promoted := range wrapper.accountQueue.Promote(numPromotable) {
		pushErr := t.pendingQueue.Push(promoted)
		if pushErr != nil {
			t.logger.Error(fmt.Sprintf("Unable to promote transaction %s, %v", promoted.Hash.String(), pushErr))
		} else {
			accountGauge.increaseNumPending(1)
		}
	}
=======
	// Move promotable txs to the pending queue
	for _, promoted := range wrapper.accountQueue.Promote() {
		if pushErr := t.pendingQueue.Push(promoted); pushErr != nil {
			t.logger.Error(fmt.Sprintf("Unable to promote transaction %s, %v", promoted.Hash.String(), pushErr))
		} else {
			t.metrics.PendingTxs.Add(1)
		}
	}

	return nil
>>>>>>> 64ac08cb
}

// DecreaseAccountNonce resets the nonce attached to an account whenever a transaction produce an error which is not
// recoverable, meaning the transaction will be discarded.
//
// Since any discarded transaction should not affect the world state, the nextNonce should be reset to the value
// it was set to before the transaction appeared.
func (t *TxPool) DecreaseAccountNonce(tx *types.Transaction) {
	mux := t.lockAccountQueue(tx.From, true)
	defer mux.unlock()

	wrapper, ok := t.accountQueues[tx.From]
	if ok {
		wrapper.accountQueue.nextNonce -= 1
	}
}

// GetTxs gets pending and queued transactions
func (t *TxPool) GetTxs(inclQueued bool) (map[types.Address]map[uint64]*types.Transaction, map[types.Address]map[uint64]*types.Transaction) {
	t.pendingQueue.lock.Lock()
	pendingTxs := make(map[types.Address]map[uint64]*types.Transaction)
	sortedPricedTxs := t.pendingQueue.index
	for _, sortedPricedTx := range sortedPricedTxs {
		if _, ok := pendingTxs[sortedPricedTx.from]; !ok {
			pendingTxs[sortedPricedTx.from] = make(map[uint64]*types.Transaction)
		}
		pendingTxs[sortedPricedTx.from][sortedPricedTx.tx.Nonce] = sortedPricedTx.tx
	}
	t.pendingQueue.lock.Unlock()
	if !inclQueued {
		return pendingTxs, nil
	}

	queuedTxs := make(map[types.Address]map[uint64]*types.Transaction)
	queue := t.accountQueues
	for addr, queuedTxn := range queue {
		mux := t.lockAccountQueue(addr, false)
		for _, tx := range queuedTxn.accountQueue.txs {
			if _, ok := queuedTxs[addr]; !ok {
				queuedTxs[addr] = make(map[uint64]*types.Transaction)
			}
			queuedTxs[addr][tx.Nonce] = tx
		}
		mux.unlock()
	}

	return pendingTxs, queuedTxs
}

// Length returns the size of the valid transactions in the txpool
func (t *TxPool) Length() uint64 {
	return t.pendingQueue.Length()
}

// Pop returns the max priced transaction from the
// valid transactions heap in txpool
func (t *TxPool) Pop() (*types.Transaction, func()) {
	txn := t.pendingQueue.Pop()
	if txn == nil {
		return nil, nil
	}

	//Update the pending transaction metric
	t.metrics.PendingTxs.Set(float64(t.pendingQueue.Length()))

	slots := slotsRequired(txn.tx)
	// Subtracts tx slots
<<<<<<< HEAD
	t.decreaseSlots(slots)
	accountGauge := t.accountGauges.get(txn.from)
	accountGauge.decreaseNumPending(1)

=======
	t.gauge.decrease(slots)
>>>>>>> 64ac08cb
	ret := func() {
		if pushErr := t.pendingQueue.Push(txn.tx); pushErr != nil {
			t.logger.Error(fmt.Sprintf("Unable to promote transaction %s, %v", txn.tx.Hash.String(), pushErr))
			return
		} else {
			t.metrics.PendingTxs.Add(1)
		}
<<<<<<< HEAD
		t.increaseSlots(slots)
		accountGauge.increaseNumPending(1)
=======
		t.gauge.increase(slots)
>>>>>>> 64ac08cb
	}
	return txn.tx, ret
}

// ResetWithHeader does basic txpool housekeeping after a block write
func (t *TxPool) ResetWithHeader(h *types.Header) {
	evnt := &blockchain.Event{
		NewChain: []*types.Header{h},
	}
	t.ProcessEvent(evnt)
}

// ProcessEvent processes the blockchain event and resets the txpool accordingly
func (t *TxPool) ProcessEvent(evnt *blockchain.Event) {
	addTxns := map[types.Hash]*types.Transaction{}
	for _, evnt := range evnt.OldChain {
		// reinject these transactions on the pool
		block, ok := t.store.GetBlockByHash(evnt.Hash, true)
		if !ok {
			t.logger.Error("block not found on txn add", "hash", block.Hash())
		} else {
			for _, txn := range block.Transactions {
				addTxns[txn.Hash] = txn
			}
		}
	}

	delTxns := map[types.Hash]*types.Transaction{}
	for _, evnt := range evnt.NewChain {
		// remove these transactions from the pool
		block, ok := t.store.GetBlockByHash(evnt.Hash, true)
		if !ok {
			t.logger.Error("block not found on txn del", "hash", block.Hash())
		} else {
			for _, txn := range block.Transactions {
				delete(addTxns, txn.Hash)
				delTxns[txn.Hash] = txn
			}
		}
	}

	// try to include again the transactions in the pendingQueue list
	for _, txn := range addTxns {
		if err := t.addImpl(OriginReorg, txn); err != nil {
			t.logger.Error("failed to add txn", "err", err)
		}
	}

	// accounts that can add more txns to pending queue
	nominees := make(map[types.Address]bool)

	// remove the mined transactions from the pendingQueue list
	for _, txn := range delTxns {
<<<<<<< HEAD
		t.decreaseSlots(numSlots(txn))
		t.accountGauges.get(txn.From).decreaseNumPending(1)

=======
		t.gauge.decrease(slotsRequired(txn))
>>>>>>> 64ac08cb
		t.pendingQueue.Delete(txn)
		t.remoteTxns.Delete(txn)

		nominees[txn.From] = true
	}

	// promote next transactions
	for addr := range nominees {
		accountLock := t.lockAccountQueue(addr, true)
		t.promoteAccountTransactions(addr)
		accountLock.unlock()
	}
	//update the metric
	t.metrics.PendingTxs.Set(float64(t.pendingQueue.Length()))
}

// validateTx validates that the transaction conforms to specific constraints to be added to the txpool
func (t *TxPool) validateTx(tx *types.Transaction, isLocal bool) error {

	//Check the transaction size to overcome DOS Attacks
	if uint64(len(tx.MarshalRLP())) > txMaxSize {
		return ErrOversizedData
	}

	// Check if the transaction has a strictly positive value
	if tx.Value.Sign() < 0 {
		return ErrNegativeValue
	}

	if !t.dev && tx.From != types.ZeroAddress {
		// Only if we are in dev mode we can accept
		// a transaction without validation
		return ErrNonEncryptedTxn
	}

	// Check if the transaction is signed properly
	var signerErr error
	if tx.From == types.ZeroAddress {
		tx.From, signerErr = t.signer.Sender(tx)
		if signerErr != nil {
			return ErrInvalidSender
		}
	}

	// Reject non-local transactions whose Gas Price is under priceLimit
	if !isLocal && tx.GasPrice.Cmp(big.NewInt(int64(t.priceLimit))) < 0 {
		return ErrUnderpriced
	}

	// Grab the state root for the latest block
	stateRoot := t.store.Header().StateRoot

	// Check nonce ordering
	if t.store.GetNonce(stateRoot, tx.From) > tx.Nonce {
		return ErrNonceTooLow
	}

	accountBalance, balanceErr := t.store.GetBalance(stateRoot, tx.From)
	if balanceErr != nil {
		return ErrInvalidAccountState
	}

	// Check if the sender has enough funds to execute the transaction
	if accountBalance.Cmp(tx.Cost()) < 0 {
		return ErrInsufficientFunds
	}

	// Make sure the transaction has more gas than the basic transaction fee
	intrinsicGas, err := state.TransactionGasCost(tx, t.forks.Homestead, t.forks.Istanbul)
	if err != nil {
		return err
	}

	if tx.Gas < intrinsicGas {
		return ErrIntrinsicGas
	}

	return nil
}

// Underpriced checks whether given tx's price is less than any in remote transactions
func (t *TxPool) Underpriced(tx *types.Transaction) bool {
	lowestTx := t.remoteTxns.Pop()
	if lowestTx == nil {
		return false
	}
	// tx.GasPrice < lowestTx.Price
	underpriced := tx.GasPrice.Cmp(lowestTx.price) < 0
	t.remoteTxns.Push(lowestTx.tx)
	return underpriced
}

func (t *TxPool) Discard(slotsToRemove uint64, force bool) ([]*types.Transaction, bool) {
	dropped := make([]*types.Transaction, 0)
	for slotsToRemove > 0 {
		if t.remoteTxns.Length() == 0 {
			break
		}

		pricedTx := t.remoteTxns.Pop()
		dropped = append(dropped, pricedTx.tx)

		txSlots := slotsRequired(pricedTx.tx)
		if slotsToRemove < txSlots {
			return dropped, true
		}

		slotsToRemove -= txSlots
	}

	// Put back if couldn't make required space
	if slotsToRemove > 0 && !force {
		for _, tx := range dropped {
			t.remoteTxns.Push(tx)
		}
		return nil, false
	}

	return dropped, true
}

// Checks if the incoming tx would cause an overflow
// and attempts to allocate space for it
func (t *TxPool) processSlots(tx *types.Transaction, isLocal bool) error {
	t.gauge.Lock()
	defer t.gauge.Unlock()

	txSlots := slotsRequired(tx)
	if t.gauge.height+txSlots <= t.gauge.limit {
		// no overflow, just increase the height
		t.gauge.height += txSlots
		return nil
	}

	// reject remote tx with lower gasPrice
	// than the min gasPrice tx currently present in remoteTxns
	if !isLocal && t.Underpriced(tx) {
		return ErrUnderpriced
	}

	// try to allocate space
	overflow := t.gauge.height + txSlots - t.gauge.limit
	dropped, success := t.Discard(overflow, isLocal)
	if !isLocal && !success {
		return ErrTxPoolOverflow
	}

	// clear dropped txs and readjust gauge
	for _, tx := range dropped {
		mux := t.lockAccountQueue(tx.From, true)
		if wrapper, ok := t.accountQueues[tx.From]; ok {
			wrapper.accountQueue.Remove(tx.Hash)
		}
		mux.unlock()

		t.pendingQueue.Delete(tx)
		t.gauge.height -= slotsRequired(tx)
	}
	t.gauge.height += txSlots

	t.metrics.PendingTxs.Set(float64(t.pendingQueue.Length()))
	return nil
}

// truncateAccountQueues clean up transactions by inactive account
func (t *TxPool) truncateAccountQueues() {
	for addr := range t.accountQueues {
		if !t.noLocals && t.locals.containsAddr(addr) {
			continue
		}
		accountLock := t.lockAccountQueue(addr, true)
		gauge := t.accountGauges.get(addr)
		if time.Since(gauge.lastAdded) > t.lifetime {
			poppedSlots := uint64(0)
			for _, tx := range accountLock.accountQueue.txs {
				poppedSlots += numSlots(tx)
			}
			accountLock.accountQueue.txs = accountLock.accountQueue.txs[:0]
			t.decreaseSlots(poppedSlots)
		}
		accountLock.unlock()
	}
}

type accountGauges struct {
	sync.Map
}

func (g *accountGauges) get(addr types.Address) *accountGauge {
	v, _ := g.LoadOrStore(addr, &accountGauge{numPending: 0, lastAdded: time.Now()})
	return v.(*accountGauge)
}

// Gauge for measuring num transaction and last added for an account
type accountGauge struct {
	sync.RWMutex
	numPending uint64    // number of transactions in pendingQueue
	lastAdded  time.Time // timestamp on last added
}

func (g *accountGauge) getNumPromotable(maxPendingQueueSize uint64) uint64 {
	g.RLock()
	defer g.RUnlock()
	if maxPendingQueueSize <= g.numPending {
		return 0
	}
	return maxPendingQueueSize - g.numPending
}

func (g *accountGauge) increaseNumPending(num uint64) {
	g.Lock()
	defer g.Unlock()
	g.numPending += num
}

func (g *accountGauge) decreaseNumPending(num uint64) {
	g.Lock()
	defer g.Unlock()
	if g.numPending <= num {
		g.numPending = 0
	} else {
		g.numPending -= num
	}
}

func (g *accountGauge) setLastAdded(t time.Time) {
	g.Lock()
	defer g.Unlock()
	g.lastAdded = t
}

// txHeapWrapper is a wrapper object for account based transactions
type txHeapWrapper struct {
	// txs is the actual min heap (nonce ordered) for account transactions
	txs txHeap

	// nextNonce is a field indicating what should be the next
	// valid nonce for the account transaction
	nextNonce uint64

	// Logger used for account-specific tx activity
	logger hclog.Logger
}

// newTxHeapWrapper creates a new account based tx heap
func newTxHeapWrapper(logger hclog.Logger) *txHeapWrapper {
	return &txHeapWrapper{
		logger: logger,
		txs:    txHeap{},
	}
}

// Add adds a new tx onto the account based tx heap
func (t *txHeapWrapper) Add(tx *types.Transaction) {
	t.Push(tx)
}

// pruneLowNonceTx removes any transactions from the account tx queue
// that have a lower nonce than the current account nonce in state
func (t *txHeapWrapper) pruneLowNonceTx() {
	for {
		// Grab the min-nonce transaction from the heap
		tx := t.Peek()
		if tx == nil || tx.Nonce >= t.nextNonce {
			break
		}

		// Drop it from the heap
		t.Pop()
		t.logger.Debug(
			fmt.Sprintf(
				"Dropping txn [%s] from account heap due to low nonce",
				tx.Hash.String(),
			),
		)
	}
}

// Promote promotes all the new valid transactions
func (t *txHeapWrapper) Promote(num uint64) []*types.Transaction {
	// Remove elements lower than nonce
	t.pruneLowNonceTx()

	// Promote nothing
	if num == 0 {
		return nil
	}

	// Promote elements
	tx := t.Peek()
	if tx == nil || tx.Nonce != t.nextNonce {
		// Nothing to promote
		t.logger.Debug("No txs to promote")
		return nil
	}

	promote := []*types.Transaction{}
	higherNonceTxs := []*types.Transaction{}

	reinsertFunc := func() {
		// Reinsert the tx back to the account specific transaction queue
		for _, highNonceTx := range higherNonceTxs {
			t.Push(highNonceTx)
		}
	}

	for {
		promote = append(promote, tx)
		t.Pop()
		if num--; num == 0 {
			break
		}

		var nextTx *types.Transaction
		if nextTx = t.Peek(); nextTx == nil {
			break
		}

		if tx.Nonce+1 != nextTx.Nonce {
			// Tx that have a higher nonce are shelved for later
			// when they can actually be parsed
			t.logger.Debug(
				fmt.Sprintf(
					"Shelving tx [%s] with higher nonce [%d] for later",
					tx.Hash.String(),
					tx.Nonce,
				),
			)
			higherNonceTxs = append(higherNonceTxs, nextTx)
			break
		}

		tx = nextTx
	}

	// Find the last transaction to be promoted
	lastTxn := promote[len(promote)-1]
	// Grab its nonce value and set it as the reference next nonce
	t.nextNonce = lastTxn.Nonce + 1

	reinsertFunc()

	return promote
}

// Peek returns the lowest nonce transaction in the account based heap
func (t *txHeapWrapper) Peek() *types.Transaction {
	return t.txs.Peek()
}

// Push adds a transaction to the account based heap
func (t *txHeapWrapper) Push(tx *types.Transaction) {
	// Check if the current transaction has a higher or equal nonce
	// than all the current transactions in the account based heap
	i := sort.Search(len(t.txs), func(i int) bool {
		return t.txs[0].Nonce >= tx.Nonce
	})

	// If sort.Search found something, it will return the index
	// of the first found element for which func(i int) was true
	if i < len(t.txs) && t.txs[i].Nonce == tx.Nonce {
		// i is an index corresponding to an element in the
		// account based heap, and the nonces match up, so this tx is discarded
		return
	}

	// All checks have passed, add the tx to the account based heap
	heap.Push(&t.txs, tx)
}

// Pop removes the min-nonce transaction from the account based heap
func (t *txHeapWrapper) Pop() *types.Transaction {
	res := heap.Pop(&t.txs)
	if res == nil {
		return nil
	}

	return res.(*types.Transaction)
}

// Remove removes the transaction with given hash
func (t *txHeapWrapper) Remove(hash types.Hash) bool {
	for i, tx := range t.txs {
		if tx.Hash == hash {
			t.txs = append(t.txs[:i], t.txs[i+1:]...)
			return true
		}
	}
	return false
}

// Account based heap implementation //
// The heap is min-nonce ordered //

type txHeap []*types.Transaction

// Required method definitions for the standard golang heap package

func (t *txHeap) Peek() *types.Transaction {
	if len(*t) == 0 {
		return nil
	}
	return (*t)[0]
}

func (t *txHeap) Len() int {
	return len(*t)
}

func (t *txHeap) Swap(i, j int) {
	(*t)[i], (*t)[j] = (*t)[j], (*t)[i]
}

func (t *txHeap) Less(i, j int) bool {
	return (*t)[i].Nonce < (*t)[j].Nonce
}

func (t *txHeap) Push(x interface{}) {
	(*t) = append((*t), x.(*types.Transaction))
}

func (t *txHeap) Pop() interface{} {
	old := *t
	n := len(old)
	x := old[n-1]
	*t = old[0 : n-1]
	return x
}

// Price based heap implementation //
type pricedTx struct {
	tx    *types.Transaction
	from  types.Address
	price *big.Int
	index int
}

// helper object for tx price heap
type txPriceHeap struct {
	lock  sync.Mutex
	index map[types.Hash]*pricedTx
	heap  heap.Interface
}

func (t *txPriceHeap) Length() uint64 {
	t.lock.Lock()
	defer t.lock.Unlock()

	return uint64(len(t.index))
}

func (t *txPriceHeap) Delete(tx *types.Transaction) {
	t.lock.Lock()
	defer t.lock.Unlock()

	if item, ok := t.index[tx.Hash]; ok {
		heap.Remove(t.heap, item.index)
		delete(t.index, tx.Hash)
	}
}

func (t *txPriceHeap) Push(tx *types.Transaction) error {
	t.lock.Lock()
	defer t.lock.Unlock()

	price := new(big.Int).Set(tx.GasPrice)

	if _, ok := t.index[tx.Hash]; ok {
		return ErrAlreadyKnown
	}

	pTx := &pricedTx{
		tx:    tx,
		from:  tx.From,
		price: price,
	}
	t.index[tx.Hash] = pTx
	heap.Push(t.heap, pTx)
	return nil
}

func (t *txPriceHeap) Pop() *pricedTx {
	t.lock.Lock()
	defer t.lock.Unlock()

	if len(t.index) == 0 {
		return nil
	}
	tx := heap.Pop(t.heap).(*pricedTx)
	delete(t.index, tx.tx.Hash)
	return tx
}

func (t *txPriceHeap) Contains(tx *types.Transaction) bool {
	_, ok := t.index[tx.Hash]
	return ok
}

// return new max-price ordered tx heap
func newMaxTxPriceHeap() *txPriceHeap {
	return &txPriceHeap{
		index: make(map[types.Hash]*pricedTx),
		heap:  newMaxTxPriceHeapImpl(),
	}
}

// return new min-price ordered tx heap
func newMinTxPriceHeap() *txPriceHeap {
	return &txPriceHeap{
		index: make(map[types.Hash]*pricedTx),
		heap:  newMinTxPriceHeapImpl(),
	}
}

// Required method definitions for the standard golang heap package
type txPriceHeapImplBase struct {
	txs []*pricedTx
}

func (t txPriceHeapImplBase) Len() int { return len(t.txs) }

func (t txPriceHeapImplBase) Swap(i, j int) {
	t.txs[i], t.txs[j] = t.txs[j], t.txs[i]
	t.txs[i].index = i
	t.txs[j].index = j
}

func (t *txPriceHeapImplBase) Push(x interface{}) {
	n := len(t.txs)
	job := x.(*pricedTx)
	job.index = n
	t.txs = append(t.txs, job)
}

func (t *txPriceHeapImplBase) Pop() interface{} {
	old := *t
	n := len(old.txs)
	job := old.txs[n-1]
	job.index = -1
	t.txs = old.txs[0 : n-1]
	return job
}

func (t txPriceHeapImplBase) Less(i, j int) bool {
	return i < j
}

// max price ordered tx heap implementation
type maxTxPriceHeapImpl struct {
	txPriceHeapImplBase
}

func newMaxTxPriceHeapImpl() heap.Interface {
	return &maxTxPriceHeapImpl{
		txPriceHeapImplBase: txPriceHeapImplBase{
			make([]*pricedTx, 0),
		},
	}
}

func (t maxTxPriceHeapImpl) Less(i, j int) bool {
	if t.txs[i].from == t.txs[j].from {
		return t.txs[i].tx.Nonce < t.txs[j].tx.Nonce
	}

	return t.txs[i].price.Cmp(t.txs[j].price) >= 0
}

type minTxPriceHeapImpl struct {
	txPriceHeapImplBase
}

// min price ordered tx heap implementation
func newMinTxPriceHeapImpl() heap.Interface {
	return &minTxPriceHeapImpl{
		txPriceHeapImplBase: txPriceHeapImplBase{
			make([]*pricedTx, 0),
		},
	}
}

func (t minTxPriceHeapImpl) Less(i, j int) bool {
	if t.txs[i].from == t.txs[j].from {
		return t.txs[i].tx.Nonce < t.txs[j].tx.Nonce
	}

	return t.txs[i].price.Cmp(t.txs[j].price) < 0
}

type localAccounts struct {
	accounts map[types.Address]bool
	mutex    sync.RWMutex
}

func newLocalAccounts(addrs []types.Address) *localAccounts {
	accounts := make(map[types.Address]bool, len(addrs))
	for _, addr := range addrs {
		accounts[addr] = true
	}
	return &localAccounts{
		accounts: accounts,
		mutex:    sync.RWMutex{},
	}
}

func (a *localAccounts) containsAddr(addr types.Address) bool {
	a.mutex.RLock()
	defer a.mutex.RUnlock()
	return a.accounts[addr]
}

func (a *localAccounts) containsTxSender(signer signer, tx *types.Transaction) bool {
	if addr, err := signer.Sender(tx); err == nil {
		return a.containsAddr(addr)
	}
	return false
}

func (a *localAccounts) addAddr(addr types.Address) {
	a.mutex.Lock()
	defer a.mutex.Unlock()
	a.accounts[addr] = true
}

// slotsRequired() calculates the number of slotsRequired for given transaction
func slotsRequired(tx *types.Transaction) uint64 {
	return (tx.Size() + txSlotSize - 1) / txSlotSize
}<|MERGE_RESOLUTION|>--- conflicted
+++ resolved
@@ -144,19 +144,17 @@
 	// Min price heap for all remote transactions
 	remoteTxns *txPriceHeap
 
-<<<<<<< HEAD
+	// Number of used slots
+	slots uint64
+
+	// Maximum number of transaction slots for all accounts
+	maxSlots uint64
+
+	// Gauge for measuring pool capacity
+	gauge slotGauge
+
 	// Collection of account gauges to save num transactions and timestamp
 	accountGauges *accountGauges
-
-	// Number of used slots
-	slots uint64
-
-	// Maximum number of transaction slots for all accounts
-	maxSlots uint64
-=======
-	// Gauge for measuring pool capacity
-	gauge slotGauge
->>>>>>> 64ac08cb
 
 	// Networking stack
 	topic *network.Topic
@@ -186,15 +184,13 @@
 	// Notification channel used so signal added transactions to the pool
 	NotifyCh chan struct{}
 
+	// Close signal channel to close async task in TxPool
+	closeCh chan struct{}
+
 	// Indicates which txpool operator commands should be implemented
 	proto.UnimplementedTxnPoolOperatorServer
 
-<<<<<<< HEAD
-	// Close signal channel to close async task in TxPool
-	closeCh chan struct{}
-=======
 	metrics *Metrics
->>>>>>> 64ac08cb
 }
 
 // NewTxPool creates a new pool for transactions
@@ -204,12 +200,13 @@
 	store store,
 	grpcServer *grpc.Server,
 	network *network.Server,
-<<<<<<< HEAD
+	metrics *Metrics,
 	config *Config,
 ) (*TxPool, error) {
 	txPool := &TxPool{
 		logger:              logger.Named("txpool"),
 		store:               store,
+		metrics:             metrics,
 		idlePeriod:          defaultIdlePeriod,
 		accountQueues:       make(map[types.Address]*accountQueueWrapper),
 		pendingQueue:        newMaxTxPriceHeap(),
@@ -225,24 +222,6 @@
 		lifetime:            config.Lifetime,
 		forks:               forks,
 		closeCh:             make(chan struct{}, 1),
-=======
-	metrics *Metrics,
-) (*TxPool, error) {
-	txPool := &TxPool{
-		logger:        logger.Named("txpool"),
-		store:         store,
-		idlePeriod:    defaultIdlePeriod,
-		accountQueues: make(map[types.Address]*accountQueueWrapper),
-		pendingQueue:  newMaxTxPriceHeap(),
-		remoteTxns:    newMinTxPriceHeap(),
-		gauge:         slotGauge{height: 0, limit: maxSlots},
-		sealing:       sealing,
-		locals:        newLocalAccounts(locals),
-		noLocals:      noLocals,
-		priceLimit:    priceLimit,
-		forks:         forks,
-		metrics:       metrics,
->>>>>>> 64ac08cb
 	}
 
 	if network != nil {
@@ -434,32 +413,8 @@
 		return err
 	}
 
-<<<<<<< HEAD
-	if t.slots+numSlots(tx) > t.maxSlots {
-		if !isLocal && t.Underpriced(tx) {
-			return ErrUnderpriced
-		}
-
-		dropped, success := t.Discard(t.slots-t.maxSlots+numSlots(tx), isLocal)
-		if !isLocal && !success {
-			return ErrTxPoolOverflow
-		}
-		for _, tx := range dropped {
-			mux := t.lockAccountQueue(tx.From, true)
-			if wrapper, ok := t.accountQueues[tx.From]; ok {
-				wrapper.accountQueue.Remove(tx.Hash)
-			}
-			mux.unlock()
-
-			t.pendingQueue.Delete(tx)
-			t.accountGauges.get(tx.From).decreaseNumPending(1)
-			t.decreaseSlots(numSlots(tx))
-		}
-=======
-	// check for slot overflow and handle accordingly
 	if err := t.processSlots(tx, isLocal); err != nil {
 		return err
->>>>>>> 64ac08cb
 	}
 
 	t.logger.Debug("add txn", "ctx", origin, "hash", tx.Hash, "from", tx.From)
@@ -478,11 +433,6 @@
 	if isLocal && !t.locals.containsAddr(tx.From) {
 		t.locals.addAddr(tx.From)
 	}
-
-<<<<<<< HEAD
-	t.promoteAccountTransactions(tx.From)
-	t.accountGauges.get(tx.From).setLastAdded(time.Now())
-
 	return nil
 }
 
@@ -490,26 +440,16 @@
 	wrapper := t.accountQueues[addr]
 	accountGauge := t.accountGauges.get(addr)
 	numPromotable := accountGauge.getNumPromotable(t.accountPendingLimit)
+
 	for _, promoted := range wrapper.accountQueue.Promote(numPromotable) {
-		pushErr := t.pendingQueue.Push(promoted)
-		if pushErr != nil {
+		// Move promotable txs to the pending queue
+		if pushErr := t.pendingQueue.Push(promoted); pushErr != nil {
 			t.logger.Error(fmt.Sprintf("Unable to promote transaction %s, %v", promoted.Hash.String(), pushErr))
 		} else {
 			accountGauge.increaseNumPending(1)
-		}
-	}
-=======
-	// Move promotable txs to the pending queue
-	for _, promoted := range wrapper.accountQueue.Promote() {
-		if pushErr := t.pendingQueue.Push(promoted); pushErr != nil {
-			t.logger.Error(fmt.Sprintf("Unable to promote transaction %s, %v", promoted.Hash.String(), pushErr))
-		} else {
 			t.metrics.PendingTxs.Add(1)
 		}
 	}
-
-	return nil
->>>>>>> 64ac08cb
 }
 
 // DecreaseAccountNonce resets the nonce attached to an account whenever a transaction produce an error which is not
@@ -576,15 +516,11 @@
 	t.metrics.PendingTxs.Set(float64(t.pendingQueue.Length()))
 
 	slots := slotsRequired(txn.tx)
-	// Subtracts tx slots
-<<<<<<< HEAD
-	t.decreaseSlots(slots)
 	accountGauge := t.accountGauges.get(txn.from)
 	accountGauge.decreaseNumPending(1)
-
-=======
+	// Subtracts tx slots
 	t.gauge.decrease(slots)
->>>>>>> 64ac08cb
+
 	ret := func() {
 		if pushErr := t.pendingQueue.Push(txn.tx); pushErr != nil {
 			t.logger.Error(fmt.Sprintf("Unable to promote transaction %s, %v", txn.tx.Hash.String(), pushErr))
@@ -592,12 +528,9 @@
 		} else {
 			t.metrics.PendingTxs.Add(1)
 		}
-<<<<<<< HEAD
-		t.increaseSlots(slots)
+
 		accountGauge.increaseNumPending(1)
-=======
 		t.gauge.increase(slots)
->>>>>>> 64ac08cb
 	}
 	return txn.tx, ret
 }
@@ -651,13 +584,8 @@
 
 	// remove the mined transactions from the pendingQueue list
 	for _, txn := range delTxns {
-<<<<<<< HEAD
-		t.decreaseSlots(numSlots(txn))
+		t.gauge.decrease(slotsRequired(txn))
 		t.accountGauges.get(txn.From).decreaseNumPending(1)
-
-=======
-		t.gauge.decrease(slotsRequired(txn))
->>>>>>> 64ac08cb
 		t.pendingQueue.Delete(txn)
 		t.remoteTxns.Delete(txn)
 
@@ -813,6 +741,7 @@
 		}
 		mux.unlock()
 
+		t.accountGauges.get(tx.From).decreaseNumPending(1)
 		t.pendingQueue.Delete(tx)
 		t.gauge.height -= slotsRequired(tx)
 	}
@@ -833,10 +762,10 @@
 		if time.Since(gauge.lastAdded) > t.lifetime {
 			poppedSlots := uint64(0)
 			for _, tx := range accountLock.accountQueue.txs {
-				poppedSlots += numSlots(tx)
+				poppedSlots += slotsRequired(tx)
 			}
 			accountLock.accountQueue.txs = accountLock.accountQueue.txs[:0]
-			t.decreaseSlots(poppedSlots)
+			t.gauge.height -= poppedSlots
 		}
 		accountLock.unlock()
 	}
