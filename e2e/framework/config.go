package framework

import (
	"crypto/ecdsa"
	"math/big"
	"path/filepath"

	"github.com/0xPolygon/polygon-edge/consensus/ibft"
	"github.com/0xPolygon/polygon-edge/crypto"
	"github.com/0xPolygon/polygon-edge/types"
)

type ConsensusType int

const (
	ConsensusIBFT ConsensusType = iota
	ConsensusDev
	ConsensusDummy
)

type SrvAccount struct {
	Addr    types.Address
	Balance *big.Int
}

// TestServerConfig for the test server
type TestServerConfig struct {
<<<<<<< HEAD
	ReservedPorts                []ReservedPort
	JSONRPCPort                  int                  // The JSON RPC endpoint port
	GRPCPort                     int                  // The GRPC endpoint port
	LibP2PPort                   int                  // The Libp2p endpoint port
	Seal                         bool                 // Flag indicating if blocks should be sealed
	RootDir                      string               // The root directory for test environment
	IBFTDirPrefix                string               // The prefix of data directory for IBFT
	IBFTDir                      string               // The name of data directory for IBFT
	PremineAccts                 []*SrvAccount        // Accounts with existing balances (genesis accounts)
	GenesisValidatorBalance      *big.Int             // Genesis balance for the validators
	DevStakers                   []types.Address      // List of initial stakers for the staking SC with dev consensus
	Consensus                    ConsensusType        // Consensus MechanismType
	Bootnodes                    []string             // Bootnode Addresses
	PriceLimit                   *uint64              // Minimum gas price limit to enforce for acceptance into the pool
	DevInterval                  int                  // Dev consensus update interval [s]
	EpochSize                    uint64               // The epoch size in blocks for the IBFT layer
	BlockGasLimit                uint64               // Block gas limit
	BlockGasTarget               uint64               // Gas target for new blocks
	ShowsLog                     bool                 // Flag specifying if logs are shown
	IsPos                        bool                 // Specifies the mechanism used for IBFT (PoA / PoS)
	Signer                       *crypto.EIP155Signer // Signer used for transactions
	UseBridge                    bool                 // Enable Bridge
	BridgeRootChainURL           *string              // RootChain JSON-RPC URL which Bridge subscribes to
	BridgeRootChainContract      *string              // Contract Address in RootChain which Bridge watch to
	BridgeRootChainConfirmations *uint                // Confirmations to make sure the transaction is mined in root chain
=======
	ReservedPorts           []ReservedPort
	JSONRPCPort             int                  // The JSON RPC endpoint port
	GRPCPort                int                  // The GRPC endpoint port
	LibP2PPort              int                  // The Libp2p endpoint port
	Seal                    bool                 // Flag indicating if blocks should be sealed
	RootDir                 string               // The root directory for test environment
	IBFTDirPrefix           string               // The prefix of data directory for IBFT
	IBFTDir                 string               // The name of data directory for IBFT
	PremineAccts            []*SrvAccount        // Accounts with existing balances (genesis accounts)
	GenesisValidatorBalance *big.Int             // Genesis the balance for the validators
	DevStakers              []types.Address      // List of initial staking addresses for the staking SC with dev consensus
	Consensus               ConsensusType        // Consensus MechanismType
	Bootnodes               []string             // Bootnode Addresses
	PriceLimit              *uint64              // Minimum gas price limit to enforce for acceptance into the pool
	DevInterval             int                  // Dev consensus update interval [s]
	EpochSize               uint64               // The epoch size in blocks for the IBFT layer
	BlockGasLimit           uint64               // Block gas limit
	BlockGasTarget          uint64               // Gas target for new blocks
	ShowsLog                bool                 // Flag specifying if logs are shown
	IsPos                   bool                 // Specifies the mechanism used for IBFT (PoA / PoS)
	Signer                  *crypto.EIP155Signer // Signer used for transactions
	MinValidatorCount       uint64               // Min validator count
	MaxValidatorCount       uint64               // Max validator count
>>>>>>> f59d3ca1
}

// DataDir returns path of data directory server uses
func (t *TestServerConfig) DataDir() string {
	switch t.Consensus {
	case ConsensusIBFT:
		return filepath.Join(t.RootDir, t.IBFTDir)
	default:
		return t.RootDir
	}
}

func (t *TestServerConfig) SetSigner(signer *crypto.EIP155Signer) {
	t.Signer = signer
}

// PrivateKey returns a private key in data directory
func (t *TestServerConfig) PrivateKey() (*ecdsa.PrivateKey, error) {
	return crypto.GenerateOrReadPrivateKey(filepath.Join(t.DataDir(), "consensus", ibft.IbftKeyName))
}

// CALLBACKS //

// Premine callback specifies an account with a balance (in WEI)
func (t *TestServerConfig) Premine(addr types.Address, amount *big.Int) {
	if t.PremineAccts == nil {
		t.PremineAccts = []*SrvAccount{}
	}

	t.PremineAccts = append(t.PremineAccts, &SrvAccount{
		Addr:    addr,
		Balance: amount,
	})
}

// PremineValidatorBalance callback sets the genesis balance of the validator the server manages (in WEI)
func (t *TestServerConfig) PremineValidatorBalance(balance *big.Int) {
	t.GenesisValidatorBalance = balance
}

// SetBlockGasTarget sets the gas target for the test server
func (t *TestServerConfig) SetBlockGasTarget(target uint64) {
	t.BlockGasTarget = target
}

// SetConsensus callback sets consensus
func (t *TestServerConfig) SetConsensus(c ConsensusType) {
	t.Consensus = c
}

// SetDevInterval sets the update interval for the dev consensus
func (t *TestServerConfig) SetDevInterval(interval int) {
	t.DevInterval = interval
}

// SetDevStakingAddresses sets the Staking smart contract staker addresses for the dev mode.
// These addresses should be passed into the `ibft-validator` flag in genesis generation.
// Since invoking the dev consensus will not generate the ibft base folders, this is the only way
// to signalize to the genesis creation process who the validators are
func (t *TestServerConfig) SetDevStakingAddresses(stakingAddresses []types.Address) {
	t.DevStakers = stakingAddresses
}

// SetIBFTPoS sets the flag indicating the IBFT mechanism
func (t *TestServerConfig) SetIBFTPoS(value bool) {
	t.IsPos = value
}

// SetIBFTDirPrefix callback sets prefix of IBFT directories
func (t *TestServerConfig) SetIBFTDirPrefix(ibftDirPrefix string) {
	t.IBFTDirPrefix = ibftDirPrefix
}

// SetIBFTDir callback sets the name of data directory for IBFT
func (t *TestServerConfig) SetIBFTDir(ibftDir string) {
	t.IBFTDir = ibftDir
}

// SetSeal callback toggles the seal mode
func (t *TestServerConfig) SetSeal(state bool) {
	t.Seal = state
}

// SetBootnodes sets bootnodes
func (t *TestServerConfig) SetBootnodes(bootnodes []string) {
	t.Bootnodes = bootnodes
}

// SetPriceLimit sets the gas price limit
func (t *TestServerConfig) SetPriceLimit(priceLimit *uint64) {
	t.PriceLimit = priceLimit
}

// SetBlockLimit sets the block gas limit
func (t *TestServerConfig) SetBlockLimit(limit uint64) {
	t.BlockGasLimit = limit
}

// SetShowsLog sets flag for logging
func (t *TestServerConfig) SetShowsLog(f bool) {
	t.ShowsLog = f
}

// SetEpochSize sets the epoch size for the consensus layer.
// It controls the rate at which the validator set is updated
func (t *TestServerConfig) SetEpochSize(epochSize uint64) {
	t.EpochSize = epochSize
}

<<<<<<< HEAD
// SetUseBridge sets flag for Bridge
func (t *TestServerConfig) SetUseBridge(f bool) {
	t.UseBridge = f
}

// SetBridgeRootChainURL sets BridgeRootChainURL for Bridge
func (t *TestServerConfig) SetBridgeRootChainURL(url string) {
	t.BridgeRootChainURL = &url
}

// SetBridgeRootChainContract sets BridgeRootChainContract address for Bridge
func (t *TestServerConfig) SetBridgeRootChainContract(address string) {
	t.BridgeRootChainContract = &address
}

// SetBridgeRootChainConfirmations sets BridgeRootChainConfirmations for Bridge
func (t *TestServerConfig) SetBridgeRootChainConfirmations(v uint) {
	t.BridgeRootChainConfirmations = &v
=======
// SetMinValidatorCount sets the min validator count
func (t *TestServerConfig) SetMinValidatorCount(val uint64) {
	t.MinValidatorCount = val
}

// SetMaxValidatorCount sets the max validator count
func (t *TestServerConfig) SetMaxValidatorCount(val uint64) {
	t.MaxValidatorCount = val
>>>>>>> f59d3ca1
}<|MERGE_RESOLUTION|>--- conflicted
+++ resolved
@@ -25,7 +25,6 @@
 
 // TestServerConfig for the test server
 type TestServerConfig struct {
-<<<<<<< HEAD
 	ReservedPorts                []ReservedPort
 	JSONRPCPort                  int                  // The JSON RPC endpoint port
 	GRPCPort                     int                  // The GRPC endpoint port
@@ -35,8 +34,8 @@
 	IBFTDirPrefix                string               // The prefix of data directory for IBFT
 	IBFTDir                      string               // The name of data directory for IBFT
 	PremineAccts                 []*SrvAccount        // Accounts with existing balances (genesis accounts)
-	GenesisValidatorBalance      *big.Int             // Genesis balance for the validators
-	DevStakers                   []types.Address      // List of initial stakers for the staking SC with dev consensus
+	GenesisValidatorBalance      *big.Int             // Genesis the balance for the validators
+	DevStakers                   []types.Address      // List of initial staking addresses for the staking SC with dev consensus
 	Consensus                    ConsensusType        // Consensus MechanismType
 	Bootnodes                    []string             // Bootnode Addresses
 	PriceLimit                   *uint64              // Minimum gas price limit to enforce for acceptance into the pool
@@ -47,35 +46,12 @@
 	ShowsLog                     bool                 // Flag specifying if logs are shown
 	IsPos                        bool                 // Specifies the mechanism used for IBFT (PoA / PoS)
 	Signer                       *crypto.EIP155Signer // Signer used for transactions
+	MinValidatorCount            uint64               // Min validator count
+	MaxValidatorCount            uint64               // Max validator count
 	UseBridge                    bool                 // Enable Bridge
 	BridgeRootChainURL           *string              // RootChain JSON-RPC URL which Bridge subscribes to
 	BridgeRootChainContract      *string              // Contract Address in RootChain which Bridge watch to
 	BridgeRootChainConfirmations *uint                // Confirmations to make sure the transaction is mined in root chain
-=======
-	ReservedPorts           []ReservedPort
-	JSONRPCPort             int                  // The JSON RPC endpoint port
-	GRPCPort                int                  // The GRPC endpoint port
-	LibP2PPort              int                  // The Libp2p endpoint port
-	Seal                    bool                 // Flag indicating if blocks should be sealed
-	RootDir                 string               // The root directory for test environment
-	IBFTDirPrefix           string               // The prefix of data directory for IBFT
-	IBFTDir                 string               // The name of data directory for IBFT
-	PremineAccts            []*SrvAccount        // Accounts with existing balances (genesis accounts)
-	GenesisValidatorBalance *big.Int             // Genesis the balance for the validators
-	DevStakers              []types.Address      // List of initial staking addresses for the staking SC with dev consensus
-	Consensus               ConsensusType        // Consensus MechanismType
-	Bootnodes               []string             // Bootnode Addresses
-	PriceLimit              *uint64              // Minimum gas price limit to enforce for acceptance into the pool
-	DevInterval             int                  // Dev consensus update interval [s]
-	EpochSize               uint64               // The epoch size in blocks for the IBFT layer
-	BlockGasLimit           uint64               // Block gas limit
-	BlockGasTarget          uint64               // Gas target for new blocks
-	ShowsLog                bool                 // Flag specifying if logs are shown
-	IsPos                   bool                 // Specifies the mechanism used for IBFT (PoA / PoS)
-	Signer                  *crypto.EIP155Signer // Signer used for transactions
-	MinValidatorCount       uint64               // Min validator count
-	MaxValidatorCount       uint64               // Max validator count
->>>>>>> f59d3ca1
 }
 
 // DataDir returns path of data directory server uses
@@ -185,7 +161,6 @@
 	t.EpochSize = epochSize
 }
 
-<<<<<<< HEAD
 // SetUseBridge sets flag for Bridge
 func (t *TestServerConfig) SetUseBridge(f bool) {
 	t.UseBridge = f
@@ -204,7 +179,8 @@
 // SetBridgeRootChainConfirmations sets BridgeRootChainConfirmations for Bridge
 func (t *TestServerConfig) SetBridgeRootChainConfirmations(v uint) {
 	t.BridgeRootChainConfirmations = &v
-=======
+}
+
 // SetMinValidatorCount sets the min validator count
 func (t *TestServerConfig) SetMinValidatorCount(val uint64) {
 	t.MinValidatorCount = val
@@ -213,5 +189,4 @@
 // SetMaxValidatorCount sets the max validator count
 func (t *TestServerConfig) SetMaxValidatorCount(val uint64) {
 	t.MaxValidatorCount = val
->>>>>>> f59d3ca1
 }