package polybft

import (
	"bytes"
	"encoding/binary"
	"encoding/json"
	"errors"
	"fmt"
	"math/big"
	"sort"

<<<<<<< HEAD
=======
	"github.com/0xPolygon/pbft-consensus"
	"github.com/0xPolygon/polygon-edge/types"
>>>>>>> 8db3965b
	"github.com/hashicorp/go-hclog"
	bolt "go.etcd.io/bbolt"

	"github.com/umbracle/ethgo"
	"github.com/umbracle/ethgo/abi"
)

/*
The client has a boltDB backed state store. The schema as of looks as follows:

state sync events/
|--> stateSyncEvent.Id -> *StateSyncEvent (json marshalled)

commitments/
|--> commitment.Message.ToIndex -> *CommitmentMessageSigned (json marshalled)

bundles/
|--> bundle.StateSyncs[0].Id -> *BundleProof (json marshalled)

epochs/
|--> epochNumber
	|--> hash -> []*MessageSignatures (json marshalled)

validatorSnapshots/
|--> epochNumber -> *AccountSet (json marshalled)

exit events/
|--> (id+epoch+blockNumber) -> *ExitEvent (json marshalled)
*/

var (
	// ABI
	stateTransferEventABI = abi.MustNewEvent("event StateSynced(uint256 indexed id, address indexed sender, address indexed receiver, bytes data)")   //nolint:lll
	exitEventABI          = abi.MustNewEvent("event L2StateSynced(uint256 indexed id, address indexed sender, address indexed receiver, bytes data)") //nolint:lll
	exitEventABIType      = abi.MustNewType("tuple(uint256 id, address sender, address receiver, bytes data)")
)

const (
	// validatorSnapshotLimit defines a maximum number of validator snapshots
	// that can be stored in cache (both memory and db)
	validatorSnapshotLimit = 100
	// numberOfSnapshotsToLeaveInMemory defines a number of validator snapshots to leave in memory
	numberOfSnapshotsToLeaveInMemory = 2
	// numberOfSnapshotsToLeaveInMemory defines a number of validator snapshots to leave in db
	numberOfSnapshotsToLeaveInDB = 10
	// number of stateSyncEvents to be processed before a commitment message can be created and gossiped
	stateSyncMainBundleSize = 10
	// number of stateSyncEvents to be grouped into one StateTransaction
	stateSyncBundleSize = 5
)

type exitEventNotFoundError struct {
	exitID          uint64
	epoch           uint64
	checkpointBlock uint64
}

func (e *exitEventNotFoundError) Error() string {
	return fmt.Sprintf("could not find any exit event that has an id: %v, added in block: %v and epoch: %v",
		e.exitID, e.checkpointBlock, e.epoch)
}

// StateSyncEvent is a bridge event from the rootchain
type StateSyncEvent struct {
	// ID is the decoded 'index' field from the event
	ID uint64
	// Sender is the decoded 'sender' field from the event
	Sender ethgo.Address
	// Receiver is the decoded 'receiver' field from the event
	Receiver ethgo.Address
	// Data is the decoded 'data' field from the event
	Data []byte
	// Skip is the decoded 'skip' field from the event
	Skip bool
}

// newStateSyncEvent creates an instance of pending state sync event.
func newStateSyncEvent(
	id uint64,
	sender ethgo.Address,
	target ethgo.Address,
	data []byte,
) *StateSyncEvent {
	return &StateSyncEvent{
		ID:       id,
		Sender:   sender,
		Receiver: target,
		Data:     data,
	}
}

func (s *StateSyncEvent) String() string {
	return fmt.Sprintf("Id=%d, Sender=%v, Target=%v", s.ID, s.Sender, s.Receiver)
}

func decodeStateSyncEvent(log *ethgo.Log) (*StateSyncEvent, error) {
	raw, err := stateTransferEventABI.ParseLog(log)
	if err != nil {
		return nil, err
	}

	eventGeneric, err := decodeEventData(raw, log,
		func(id *big.Int, sender, receiver ethgo.Address, data []byte) interface{} {
			return newStateSyncEvent(id.Uint64(), sender, receiver, data)
		})
	if err != nil {
		return nil, err
	}

	stateSyncEvent, ok := eventGeneric.(*StateSyncEvent)
	if !ok {
		return nil, errors.New("failed to convert event to StateSyncEvent instance")
	}

	return stateSyncEvent, nil
}

func decodeExitEvent(log *ethgo.Log, epoch, block uint64) (*ExitEvent, error) {
	if !exitEventABI.Match(log) {
		// valid case, not an exit event
		return nil, nil
	}

	raw, err := exitEventABI.Inputs.ParseLog(log)
	if err != nil {
		return nil, err
	}

	eventGeneric, err := decodeEventData(raw, log,
		func(id *big.Int, sender, receiver ethgo.Address, data []byte) interface{} {
			return &ExitEvent{ID: id.Uint64(),
				Sender:      sender,
				Receiver:    receiver,
				Data:        data,
				EpochNumber: epoch,
				BlockNumber: block}
		})
	if err != nil {
		return nil, err
	}

	exitEvent, ok := eventGeneric.(*ExitEvent)
	if !ok {
		return nil, errors.New("failed to convert event to ExitEvent instance")
	}

	return exitEvent, err
}

// decodeEventData decodes provided map of event metadata and
// creates a generic instance which is returned by eventCreator callback
func decodeEventData(eventDataMap map[string]interface{}, log *ethgo.Log,
	eventCreator func(*big.Int, ethgo.Address, ethgo.Address, []byte) interface{}) (interface{}, error) {
	id, ok := eventDataMap["id"].(*big.Int)
	if !ok {
		return nil, fmt.Errorf("failed to decode id field of log: %+v", log)
	}

	sender, ok := eventDataMap["sender"].(ethgo.Address)
	if !ok {
		return nil, fmt.Errorf("failed to decode sender field of log: %+v", log)
	}

	receiver, ok := eventDataMap["receiver"].(ethgo.Address)
	if !ok {
		return nil, fmt.Errorf("failed to decode receiver field of log: %+v", log)
	}

	data, ok := eventDataMap["data"].([]byte)
	if !ok {
		return nil, fmt.Errorf("failed to decode data field of log: %+v", log)
	}

	return eventCreator(id, sender, receiver, data), nil
}

// convertLog converts types.Log to ethgo.Log
func convertLog(log *types.Log) *ethgo.Log {
	l := &ethgo.Log{
		Address: ethgo.Address(log.Address),
		Data:    log.Data,
		Topics:  make([]ethgo.Hash, len(log.Topics)),
	}

	for i, topic := range log.Topics {
		l.Topics[i] = ethgo.Hash(topic)
	}

	return l
}

// ExitEvent is an event emitted by Exit contract
type ExitEvent struct {
	// ID is the decoded 'index' field from the event
	ID uint64 `abi:"id"`
	// Sender is the decoded 'sender' field from the event
	Sender ethgo.Address `abi:"sender"`
	// Receiver is the decoded 'receiver' field from the event
	Receiver ethgo.Address `abi:"receiver"`
	// Data is the decoded 'data' field from the event
	Data []byte `abi:"data"`
	// EpochNumber is the epoch number in which exit event was added
	EpochNumber uint64 `abi:"-"`
	// BlockNumber is the block in which exit event was added
	BlockNumber uint64 `abi:"-"`
}

// MessageSignature encapsulates sender identifier and its signature
type MessageSignature struct {
	// Signer of the vote
	From string
	// Signature of the message
	Signature []byte
}

// TransportMessage represents the payload which is gossiped across the network
type TransportMessage struct {
	// Hash is encoded data
	Hash []byte
	// Message signature
	Signature []byte
	// Node identifier
	NodeID string
	// Number of epoch
	EpochNumber uint64
}

var (
	// bucket to store rootchain bridge events
<<<<<<< HEAD
	syncStateEventsBucket = []byte("events")
=======
	syncStateEventsBucket = []byte("stateSyncEvents")
	// bucket to store exit contract events
	exitEventsBucket = []byte("exitEvent")
>>>>>>> 8db3965b
	// bucket to store commitments
	commitmentsBucket = []byte("commitments")
	// bucket to store bundles
	bundlesBucket = []byte("bundles")
	// bucket to store epochs and all its nested buckets (message votes and message pool events)
	epochsBucket = []byte("epochs")
	// bucket to store message votes (signatures)
	messageVotesBucket = []byte("votes")
	// bucket to store validator snapshots
	validatorSnapshotsBucket = []byte("validatorSnapshots")
	// array of all parent buckets
	parentBuckets = [][]byte{syncStateEventsBucket, exitEventsBucket, commitmentsBucket, bundlesBucket,
		epochsBucket, validatorSnapshotsBucket}
	// errNotEnoughStateSyncs error message
	errNotEnoughStateSyncs = errors.New("there is either a gap or not enough sync events")
	// errCommitmentNotBuilt error message
	errCommitmentNotBuilt = errors.New("there is no built commitment to register")
	// errNotAnExitEvent error message
	errNotAnExitEvent = errors.New("log not an exit event")
)

// State represents a persistence layer which persists consensus data off-chain
type State struct {
	db     *bolt.DB
	logger hclog.Logger
}

func newState(path string, logger hclog.Logger) (*State, error) {
	db, err := bolt.Open(path, 0666, nil)
	if err != nil {
		return nil, err
	}

	err = initMainDBBuckets(db)
	if err != nil {
		return nil, err
	}

	state := &State{
		db:     db,
		logger: logger.Named("state"),
	}

	return state, nil
}

// initMainDBBuckets creates predefined buckets in bolt database if they don't exist already.
func initMainDBBuckets(db *bolt.DB) error {
	// init the buckets
	err := db.Update(func(tx *bolt.Tx) error {
		for _, bucket := range parentBuckets {
			if _, err := tx.CreateBucketIfNotExists(bucket); err != nil {
				return err
			}
		}

		return nil
	})

	return err
}

// insertValidatorSnapshot inserts a validator snapshot for the given epoch to its bucket in db
func (s *State) insertValidatorSnapshot(epoch uint64, validatorSnapshot AccountSet) error {
	return s.db.Update(func(tx *bolt.Tx) error {
		raw, err := validatorSnapshot.Marshal()
		if err != nil {
			return err
		}

		bucket := tx.Bucket(validatorSnapshotsBucket)

		return bucket.Put(itob(epoch), raw)
	})
}

// getValidatorSnapshot queries the validator snapshot for given epoch from db
func (s *State) getValidatorSnapshot(epoch uint64) (AccountSet, error) {
	var validatorSnapshot AccountSet

	err := s.db.View(func(tx *bolt.Tx) error {
		bucket := tx.Bucket(validatorSnapshotsBucket)
		v := bucket.Get(itob(epoch))
		if v != nil {
			return validatorSnapshot.Unmarshal(v)
		}

		return nil
	})

	return validatorSnapshot, err
}

// list iterates through all events in events bucket in db, unmarshals them, and returns as array
func (s *State) list() ([]*StateSyncEvent, error) {
	events := []*StateSyncEvent{}

	err := s.db.View(func(tx *bolt.Tx) error {
		return tx.Bucket(syncStateEventsBucket).ForEach(func(k, v []byte) error {
			var event *StateSyncEvent
			if err := json.Unmarshal(v, &event); err != nil {
				return err
			}
			events = append(events, event)

			return nil
		})
	})
	if err != nil {
		return nil, err
	}

	return events, nil
}

// insertExitEvents inserts a slice of exit events to exit event bucket in bolt db
func (s *State) insertExitEvents(exitEvents []*ExitEvent) error {
	return s.db.Update(func(tx *bolt.Tx) error {
		bucket := tx.Bucket(exitEventsBucket)
		for i := 0; i < len(exitEvents); i++ {
			if err := insertExitEventToBucket(bucket, exitEvents[i]); err != nil {
				return err
			}
		}

		return nil
	})
}

// insertExitEvent inserts a new exit event to exit event bucket in bolt db
func (s *State) insertExitEvent(event *ExitEvent) error {
	return s.db.Update(func(tx *bolt.Tx) error {
		return insertExitEventToBucket(tx.Bucket(exitEventsBucket), event)
	})
}

// insertExitEventToBucket inserts exit event to exit event bucket
func insertExitEventToBucket(bucket *bolt.Bucket, exitEvent *ExitEvent) error {
	raw, err := json.Marshal(exitEvent)
	if err != nil {
		return err
	}

	return bucket.Put(bytes.Join([][]byte{itob(exitEvent.EpochNumber),
		itob(exitEvent.ID), itob(exitEvent.BlockNumber)}, nil), raw)
}

// getExitEvent returns exit event with given id, which happened in given epoch and given block number
func (s *State) getExitEvent(exitEventID, epoch, checkpointBlockNumber uint64) (*ExitEvent, error) {
	var exitEvent *ExitEvent

	err := s.db.View(func(tx *bolt.Tx) error {
		bucket := tx.Bucket(exitEventsBucket)

		key := bytes.Join([][]byte{itob(epoch), itob(exitEventID), itob(checkpointBlockNumber)}, nil)
		v := bucket.Get(key)
		if v == nil {
			return &exitEventNotFoundError{
				exitID:          exitEventID,
				checkpointBlock: checkpointBlockNumber,
				epoch:           epoch,
			}
		}

		return json.Unmarshal(v, &exitEvent)
	})

	return exitEvent, err
}

// getExitEventsByEpoch returns all exit events that happened in the given epoch
func (s *State) getExitEventsByEpoch(epoch uint64) ([]*ExitEvent, error) {
	return s.getExitEvents(epoch, func(exitEvent *ExitEvent) bool {
		return exitEvent.EpochNumber == epoch
	})
}

// getExitEventsForProof returns all exit events that happened in and prior to the given checkpoint block number
// with respect to the epoch in which block is added
func (s *State) getExitEventsForProof(epoch, checkpointBlock uint64) ([]*ExitEvent, error) {
	return s.getExitEvents(epoch, func(exitEvent *ExitEvent) bool {
		return exitEvent.EpochNumber == epoch && exitEvent.BlockNumber <= checkpointBlock
	})
}

// getExitEvents returns exit events for given epoch and provided filter
func (s *State) getExitEvents(epoch uint64, filter func(exitEvent *ExitEvent) bool) ([]*ExitEvent, error) {
	var events []*ExitEvent

	err := s.db.View(func(tx *bolt.Tx) error {
		c := tx.Bucket(exitEventsBucket).Cursor()
		prefix := itob(epoch)

		for k, v := c.Seek(prefix); bytes.HasPrefix(k, prefix); k, v = c.Next() {
			var event *ExitEvent
			if err := json.Unmarshal(v, &event); err != nil {
				return err
			}

			if filter(event) {
				events = append(events, event)
			}
		}

		return nil
	})

	// enforce sequential order
	sort.Slice(events, func(i, j int) bool {
		return events[i].ID < events[j].ID
	})

	return events, err
}

// insertStateSyncEvent inserts a new state sync event to state event bucket in db
func (s *State) insertStateSyncEvent(event *StateSyncEvent) error {
	return s.db.Update(func(tx *bolt.Tx) error {
		raw, err := json.Marshal(event)
		if err != nil {
			return err
		}

		bucket := tx.Bucket(syncStateEventsBucket)

		return bucket.Put(itob(event.ID), raw)
	})
}

// getStateSyncEventsForCommitment returns state sync events for commitment
// if there is an event with index that can not be found in db in given range, an error is returned
func (s *State) getStateSyncEventsForCommitment(fromIndex, toIndex uint64) ([]*StateSyncEvent, error) {
	var events []*StateSyncEvent

	err := s.db.Update(func(tx *bolt.Tx) error {
		bucket := tx.Bucket(syncStateEventsBucket)
		for i := fromIndex; i <= toIndex; i++ {
			v := bucket.Get(itob(i))
			if v == nil {
				return errNotEnoughStateSyncs
			}

			var event *StateSyncEvent
			if err := json.Unmarshal(v, &event); err != nil {
				return err
			}

			events = append(events, event)
		}

		return nil
	})

	return events, err
}

// insertEpoch inserts a new epoch to db with its meta data
func (s *State) insertEpoch(epoch uint64) error {
	return s.db.Update(func(tx *bolt.Tx) error {
		epochBucket, err := tx.Bucket(epochsBucket).CreateBucketIfNotExists(itob(epoch))
		if err != nil {
			return err
		}
		_, err = epochBucket.CreateBucketIfNotExists(messageVotesBucket)

		return err
	})
}

// isEpochInserted checks if given epoch is present in db
func (s *State) isEpochInserted(epoch uint64) bool {
	return s.db.View(func(tx *bolt.Tx) error {
		_, err := getEpochBucket(tx, epoch)

		return err
	}) == nil
}

// insertCommitmentMessage inserts signed commitment to db
func (s *State) insertCommitmentMessage(commitment *CommitmentMessageSigned) error {
	return s.db.Update(func(tx *bolt.Tx) error {
		raw, err := json.Marshal(commitment)
		if err != nil {
			return err
		}

		if err := tx.Bucket(commitmentsBucket).Put(itob(commitment.Message.ToIndex), raw); err != nil {
			return err
		}

		return nil
	})
}

// getCommitmentMessage queries the signed commitment from the db
func (s *State) getCommitmentMessage(toIndex uint64) (*CommitmentMessageSigned, error) {
	var commitment *CommitmentMessageSigned

	err := s.db.View(func(tx *bolt.Tx) error {
		raw := tx.Bucket(commitmentsBucket).Get(itob(toIndex))
		if raw == nil {
			return nil
		}

		return json.Unmarshal(raw, &commitment)
	})

	return commitment, err
}

// getNonExecutedCommitments gets non executed commitments
// (commitments whose toIndex is greater than or equal to startIndex)
func (s *State) getNonExecutedCommitments(startIndex uint64) ([]*CommitmentMessageSigned, error) {
	var commitments []*CommitmentMessageSigned

	err := s.db.View(func(tx *bolt.Tx) error {
		c := tx.Bucket(commitmentsBucket).Cursor()

		for k, v := c.Last(); k != nil; k, v = c.Prev() {
			if itou(k) < startIndex {
				// reached a commitment that was executed
				break
			}

			var commitment *CommitmentMessageSigned
			if err := json.Unmarshal(v, &commitment); err != nil {
				return err
			}

			commitments = append(commitments, commitment)
		}

		return nil
	})

	sort.Slice(commitments, func(i, j int) bool {
		return commitments[i].Message.FromIndex < commitments[j].Message.FromIndex
	})

	return commitments, err
}

// cleanCommitments cleans all commitments that are older than the provided fromIndex, alongside their proofs
func (s *State) cleanCommitments(stateSyncExecutionIndex uint64) error {
	return s.db.Update(func(tx *bolt.Tx) error {
		commitmentsBucket := tx.Bucket(commitmentsBucket)
		commitmentsCursor := commitmentsBucket.Cursor()
		for k, _ := commitmentsCursor.First(); k != nil; k, _ = commitmentsCursor.Next() {
			if itou(k) >= stateSyncExecutionIndex {
				// reached a commitment that is not executed
				break
			}

			if err := commitmentsBucket.Delete(k); err != nil {
				return err
			}
		}

		bundlesBucket := tx.Bucket(bundlesBucket)
		bundlesCursor := bundlesBucket.Cursor()
		for k, _ := bundlesCursor.First(); k != nil; k, _ = bundlesCursor.Next() {
			if itou(k) >= stateSyncExecutionIndex {
				// reached a bundle that is not executed
				break
			}

			if err := bundlesBucket.Delete(k); err != nil {
				return err
			}
		}

		return nil
	})
}

// insertBundles inserts the provided bundles to db
func (s *State) insertBundles(bundles []*BundleProof) error {
	return s.db.Update(func(tx *bolt.Tx) error {
		bundlesBucket := tx.Bucket(bundlesBucket)
		for _, b := range bundles {
			raw, err := json.Marshal(b)
			if err != nil {
				return err
			}

			if err := bundlesBucket.Put(itob(b.ID()), raw); err != nil {
				return err
			}
		}

		return nil
	})
}

// getBundles gets bundles that are not executed
func (s *State) getBundles(stateSyncExecutionIndex, maxNumberOfBundles uint64) ([]*BundleProof, error) {
	var bundles []*BundleProof

	err := s.db.View(func(tx *bolt.Tx) error {
		c := tx.Bucket(bundlesBucket).Cursor()
		processed := uint64(0)
		for k, v := c.First(); k != nil && processed < maxNumberOfBundles; k, v = c.Next() {
			if itou(k) >= stateSyncExecutionIndex {
				var bundle *BundleProof
				if err := json.Unmarshal(v, &bundle); err != nil {
					return err
				}

				bundles = append(bundles, bundle)
				processed++
			}
		}

		return nil
	})

	return bundles, err
}

// insertMessageVote inserts given vote to signatures bucket of given epoch
func (s *State) insertMessageVote(epoch uint64, key []byte, vote *MessageSignature) (int, error) {
	var numSignatures int

	err := s.db.Update(func(tx *bolt.Tx) error {
		signatures, err := s.getMessageVotesLocked(tx, epoch, key)
		if err != nil {
			return err
		}

		// check if the signature has already being included
		for _, sigs := range signatures {
			if sigs.From == vote.From {
				numSignatures = len(signatures)

				return nil
			}
		}

		if signatures == nil {
			signatures = []*MessageSignature{vote}
		} else {
			signatures = append(signatures, vote)
		}
		numSignatures = len(signatures)

		raw, err := json.Marshal(signatures)
		if err != nil {
			return err
		}

		bucket, err := getNestedBucketInEpoch(tx, epoch, messageVotesBucket)
		if err != nil {
			return err
		}

		if err := bucket.Put(key, raw); err != nil {
			return err
		}

		return nil
	})

	if err != nil {
		return 0, err
	}

	return numSignatures, nil
}

// getMessageVotes gets all signatures from db associated with given epoch and hash
func (s *State) getMessageVotes(epoch uint64, hash []byte) ([]*MessageSignature, error) {
	var signatures []*MessageSignature

	err := s.db.View(func(tx *bolt.Tx) error {
		res, err := s.getMessageVotesLocked(tx, epoch, hash)
		if err != nil {
			return err
		}
		signatures = res

		return nil
	})

	if err != nil {
		return nil, err
	}

	return signatures, nil
}

// getMessageVotesLocked gets all signatures from db associated with given epoch and hash
func (s *State) getMessageVotesLocked(tx *bolt.Tx, epoch uint64, hash []byte) ([]*MessageSignature, error) {
	bucket, err := getNestedBucketInEpoch(tx, epoch, messageVotesBucket)
	if err != nil {
		return nil, err
	}

	v := bucket.Get(hash)
	if v == nil {
		return nil, nil
	}

	var signatures []*MessageSignature
	if err := json.Unmarshal(v, &signatures); err != nil {
		return nil, err
	}

	return signatures, nil
}

// getNestedBucketInEpoch returns a nested (child) bucket from db associated with given epoch
func getNestedBucketInEpoch(tx *bolt.Tx, epoch uint64, bucketKey []byte) (*bolt.Bucket, error) {
	epochBucket, err := getEpochBucket(tx, epoch)
	if err != nil {
		return nil, err
	}

	bucket := epochBucket.Bucket(bucketKey)

	if epochBucket == nil {
		return nil, fmt.Errorf("could not find %v bucket for epoch: %v", string(bucketKey), epoch)
	}

	return bucket, nil
}

// getEpochBucket returns bucket from db associated with given epoch
func getEpochBucket(tx *bolt.Tx, epoch uint64) (*bolt.Bucket, error) {
	epochBucket := tx.Bucket(epochsBucket).Bucket(itob(epoch))
	if epochBucket == nil {
		return nil, fmt.Errorf("could not find bucket for epoch: %v", epoch)
	}

	return epochBucket, nil
}

// cleanEpochsFromDB cleans epoch buckets from db
func (s *State) cleanEpochsFromDB() error {
	return s.db.Update(func(tx *bolt.Tx) error {
		if err := tx.DeleteBucket(epochsBucket); err != nil {
			return err
		}
		_, err := tx.CreateBucket(epochsBucket)

		return err
	})
}

// cleanValidatorSnapshotsFromDB cleans the validator snapshots bucket if a limit is reached,
// but it leaves the latest (n) number of snapshots
func (s *State) cleanValidatorSnapshotsFromDB(epoch uint64) error {
	return s.db.Update(func(tx *bolt.Tx) error {
		bucket := tx.Bucket(validatorSnapshotsBucket)

		// paired list
		keys := make([][]byte, 0)
		values := make([][]byte, 0)
		if numberOfSnapshotsToLeaveInDB > 0 { // TODO this is always true?!
			for i := 0; i < numberOfSnapshotsToLeaveInDB; i++ { // exclude the last inserted we already appended
				key := itob(epoch)
				value := bucket.Get(key)
				if value == nil {
					continue
				}
				keys = append(keys, key)
				values = append(values, value)
				epoch--
			}
		}

		// removing an entire bucket is much faster than removing all keys
		// look at thread https://github.com/boltdb/bolt/issues/667
		err := tx.DeleteBucket(validatorSnapshotsBucket)
		if err != nil {
			return err
		}

		bucket, err = tx.CreateBucket(validatorSnapshotsBucket)
		if err != nil {
			return err
		}

		// we start the loop in reverse so that the oldest of snapshots get inserted first in db
		for i := len(keys) - 1; i >= 0; i-- {
			if err := bucket.Put(keys[i], values[i]); err != nil {
				return err
			}
		}

		return nil
	})
}

// removeAllValidatorSnapshots drops a validator snapshot bucket and re-creates it in bolt database
func (s *State) removeAllValidatorSnapshots() error {
	return s.db.Update(func(tx *bolt.Tx) error {
		// removing an entire bucket is much faster than removing all keys
		// look at thread https://github.com/boltdb/bolt/issues/667
		err := tx.DeleteBucket(validatorSnapshotsBucket)
		if err != nil {
			return err
		}

		_, err = tx.CreateBucket(validatorSnapshotsBucket)
		if err != nil {
			return err
		}

		return nil
	})
}

// epochsDBStats returns stats of epochs bucket in db
func (s *State) epochsDBStats() *bolt.BucketStats {
	return s.bucketStats(epochsBucket)
}

// validatorSnapshotsDBStats returns stats of validators snapshot bucket in db
func (s *State) validatorSnapshotsDBStats() *bolt.BucketStats {
	return s.bucketStats(validatorSnapshotsBucket)
}

// bucketStats returns stats for the given bucket in db
func (s *State) bucketStats(bucketName []byte) *bolt.BucketStats {
	var stats *bolt.BucketStats

	err := s.db.View(func(tx *bolt.Tx) error {
		s := tx.Bucket(bucketName).Stats()
		stats = &s

		return nil
	})

	if err != nil {
		s.logger.Error("Cannot check bucket stats", "Bucket name", string(bucketName), "Error", err)
	}

	return stats
}

func itob(v uint64) []byte {
	b := make([]byte, 8)
	binary.BigEndian.PutUint64(b, v)

	return b
}

func itou(v []byte) uint64 {
	return binary.BigEndian.Uint64(v)
}<|MERGE_RESOLUTION|>--- conflicted
+++ resolved
@@ -9,11 +9,7 @@
 	"math/big"
 	"sort"
 
-<<<<<<< HEAD
-=======
-	"github.com/0xPolygon/pbft-consensus"
 	"github.com/0xPolygon/polygon-edge/types"
->>>>>>> 8db3965b
 	"github.com/hashicorp/go-hclog"
 	bolt "go.etcd.io/bbolt"
 
@@ -243,13 +239,9 @@
 
 var (
 	// bucket to store rootchain bridge events
-<<<<<<< HEAD
-	syncStateEventsBucket = []byte("events")
-=======
 	syncStateEventsBucket = []byte("stateSyncEvents")
 	// bucket to store exit contract events
 	exitEventsBucket = []byte("exitEvent")
->>>>>>> 8db3965b
 	// bucket to store commitments
 	commitmentsBucket = []byte("commitments")
 	// bucket to store bundles
