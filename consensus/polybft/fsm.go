package polybft

import (
	"bytes"
	"errors"
	"fmt"
	"math/big"
	"sort"
	"time"

	"github.com/0xPolygon/go-ibft/messages"
	"github.com/0xPolygon/go-ibft/messages/proto"
	"github.com/0xPolygon/polygon-edge/consensus/polybft/bitmap"
	bls "github.com/0xPolygon/polygon-edge/consensus/polybft/signer"
	"github.com/0xPolygon/polygon-edge/consensus/polybft/wallet"
	"github.com/0xPolygon/polygon-edge/contracts"
	"github.com/0xPolygon/polygon-edge/state"
	"github.com/0xPolygon/polygon-edge/types"
	hcf "github.com/hashicorp/go-hclog"
)

type blockBuilder interface {
	Reset() error
	WriteTx(*types.Transaction) error
	Fill()
	Build(func(h *types.Header)) (*StateBlock, error)
	GetState() *state.Transition
	Receipts() []*types.Receipt
}

const maxBundlesPerSprint = 50

type fsm struct {
	// PolyBFT consensus protocol configuration
	config *PolyBFTConfig

	// parent block header
	parent *types.Header

	// backend implements methods for retrieving data from block chain
	backend blockchainBackend

	// polybftBackend implements methods needed from the polybft
	polybftBackend polybftBackend

	// validators is the list of validators for this round
	validators ValidatorSet

	// blockBuilder is the block builder for proposers
	blockBuilder blockBuilder

	// epochNumber denotes current epoch number
	epochNumber uint64

	// uptimeCounter holds info about number of times validators sealed a block (only present if isEndOfEpoch is true)
	uptimeCounter *CommitEpoch

	// isEndOfEpoch indicates if epoch reached its end
	isEndOfEpoch bool

	// isEndOfSprint indicates if sprint reached its end
	isEndOfSprint bool

	// proposerCommitmentToRegister is a commitment that is registered via state transaction by proposer
	proposerCommitmentToRegister *CommitmentMessageSigned

	// bundleProofs is an array of bundles to be executed on end of sprint
	bundleProofs []*BundleProof

	// commitmentsToVerifyBundles is an array of commitment messages that were not executed yet,
	// but are used to verify any bundles if they are included in state transactions
	commitmentsToVerifyBundles []*CommitmentMessageSigned

	// stateSyncExecutionIndex is the next state sync execution index in smart contract
	stateSyncExecutionIndex uint64

	// checkpointBackend provides functions for working with checkpoints and exit events
	checkpointBackend checkpointBackend

	// logger instance
	logger hcf.Logger
}

// BuildProposal builds a proposal for the current round (used if proposer)
func (f *fsm) BuildProposal(currentRound uint64) ([]byte, error) {
	parent := f.parent

	extraParent, err := GetIbftExtra(parent.ExtraData)
	if err != nil {
		return nil, err
	}

	// TODO: we will need to revisit once slashing is implemented
	extra := &Extra{Parent: extraParent.Committed}
	// for non-epoch ending blocks, currentValidatorsHash is the same as the nextValidatorsHash
	nextValidators := f.validators.Accounts()

	if f.isEndOfEpoch {
		tx, err := f.createValidatorsUptimeTx()
		if err != nil {
			return nil, err
		}

		if err := f.blockBuilder.WriteTx(tx); err != nil {
			return nil, fmt.Errorf("failed to commit validators uptime transaction: %w", err)
		}

		nextValidators, err = f.getCurrentValidators(f.blockBuilder.GetState())
		if err != nil {
			return nil, err
		}

		validatorsDelta, err := createValidatorSetDelta(f.validators.Accounts(), nextValidators)

		extra.Validators = validatorsDelta
		f.logger.Trace("[FSM Build Proposal]", "Validators Delta", validatorsDelta)
	}

	if f.config.IsBridgeEnabled() {
		for _, tx := range f.stateTransactions() {
			if err := f.blockBuilder.WriteTx(tx); err != nil {
				return nil, fmt.Errorf("failed to commit state transaction. Error: %w", err)
			}
		}
	}

	// fill the block with transactions
	f.blockBuilder.Fill()

	// set the timestamp
	parentTime := time.Unix(int64(parent.Timestamp), 0)
	headerTime := parentTime.Add(f.config.BlockTime)

	if headerTime.Before(time.Now()) {
		headerTime = time.Now()
	}

	currentValidatorsHash, err := f.validators.Accounts().Hash()
	if err != nil {
		return nil, err
	}

	nextValidatorsHash, err := nextValidators.Hash()
	if err != nil {
		return nil, err
	}

	events, err := getExitEventsFromReceipts(f.epochNumber, parent.Number+1, f.blockBuilder.Receipts())
	if err != nil {
		return nil, err
	}

	eventRoot, err := f.checkpointBackend.BuildEventRoot(f.epochNumber, events)
	if err != nil {
		return nil, err
	}

	extra.Checkpoint = &CheckpointData{
		BlockRound:            currentRound,
		EpochNumber:           f.epochNumber,
		CurrentValidatorsHash: currentValidatorsHash,
		NextValidatorsHash:    nextValidatorsHash,
		EventRoot:             eventRoot,
	}

	stateBlock, err := f.blockBuilder.Build(func(h *types.Header) {
		h.Timestamp = uint64(headerTime.Unix())
		h.ExtraData = append(make([]byte, ExtraVanity), extra.MarshalRLPTo(nil)...)
		h.MixHash = PolyBFTMixDigest
	})

	if err != nil {
		return nil, err
	}

	checkpointHash, err := extra.Checkpoint.Hash(f.backend.GetChainID(), f.Height(), stateBlock.Block.Hash())
	if err != nil {
		return nil, fmt.Errorf("failed to calculate sign hash: %w", err)
	}

	f.logger.Debug("[FSM Build Proposal]",
		"txs", len(stateBlock.Block.Transactions),
		"hash", checkpointHash.String())

	return stateBlock.Block.MarshalRLP(), nil
}

func (f *fsm) stateTransactions() []*types.Transaction {
	var txns []*types.Transaction

	if f.isEndOfEpoch {
		if f.proposerCommitmentToRegister != nil {
			// add register commitment transaction
			inputData, err := f.proposerCommitmentToRegister.EncodeAbi()
			if err != nil {
				f.logger.Error("StateTransactions failed to encode input data for state sync commitment registration", "Error", err)

				return nil
			}

			txns = append(txns,
				createStateTransactionWithData(f.config.StateReceiverAddr, inputData))
		}
	}

	if f.isEndOfSprint {
		for _, bundle := range f.bundleProofs {
			inputData, err := bundle.EncodeAbi()
			if err != nil {
				f.logger.Error("stateTransactions failed to encode input data for state sync execution", "Error", err)

				return nil
			}

			txns = append(txns,
				createStateTransactionWithData(f.config.StateReceiverAddr, inputData))

			f.logger.Debug("[fsm] Executing bundle",
				"fromIndex", bundle.StateSyncs[0].ID,
				"toIndex", bundle.StateSyncs[len(bundle.StateSyncs)-1].ID)
		}
	}

	f.logger.Debug("Apply state transaction", "num", len(txns))

	return txns
}

// createValidatorsUptimeTx create a StateTransaction, which invokes ValidatorSet smart contract
// and sends all the necessary metadata to it.
func (f *fsm) createValidatorsUptimeTx() (*types.Transaction, error) {
	input, err := f.uptimeCounter.EncodeAbi()
	if err != nil {
		return nil, err
	}

	return createStateTransactionWithData(f.config.ValidatorSetAddr, input), nil
}

// ValidateCommit is used to validate that a given commit is valid
func (f *fsm) ValidateCommit(signer []byte, seal []byte, proposalHash []byte) error {
	from := types.BytesToAddress(signer)

	validator := f.validators.Accounts().GetValidatorMetadata(from)
	if validator == nil {
		return fmt.Errorf("unable to resolve validator %s", from)
	}

	signature, err := bls.UnmarshalSignature(seal)
	if err != nil {
		return fmt.Errorf("failed to unmarshall signature: %w", err)
	}

	if !signature.Verify(validator.BlsKey, proposalHash) {
		return fmt.Errorf("incorrect commit signature from %s", from)
	}

	return nil
}

// Validate validates a raw proposal (used if non-proposer)
func (f *fsm) Validate(proposal []byte) error {
	var block types.Block
	if err := block.UnmarshalRLP(proposal); err != nil {
		return fmt.Errorf("failed to validate, cannot decode block data. Error: %w", err)
	}

	extra, err := GetIbftExtra(block.Header.ExtraData)
	if err != nil {
		return err
	}

	checkpointHash, err := extra.Checkpoint.Hash(f.backend.GetChainID(), block.Number(), block.Hash())
	if err != nil {
		return fmt.Errorf("failed to calculate signed hash: %w", err)
	}

	f.logger.Debug("[FSM Validate]", "signed hash", checkpointHash.String())

	// validate header fields
	if err := validateHeaderFields(f.parent, block.Header); err != nil {
		return fmt.Errorf(
			"failed to validate header (parent header# %d, current header#%d): %w",
			f.parent.Number,
			block.Number(),
			err,
		)
	}

	blockExtra, err := GetIbftExtra(block.Header.ExtraData)
	if err != nil {
		return fmt.Errorf("cannot get extra data:%w", err)
	}

	// TODO: Validate validator set delta?

	blockNumber := block.Number()
	if blockNumber > 1 {
		// verify parent signature
		// We skip block 0 (genesis) and block 1 (parent is genesis)
		// since those blocks do not include any parent information with signatures
		validators, err := f.polybftBackend.GetValidators(blockNumber-2, nil)
		if err != nil {
			return fmt.Errorf("cannot get validators:%w", err)
		}

		f.logger.Trace("[FSM Validate]", "Block", blockNumber, "parent validators", validators)

		parentExtra, err := GetIbftExtra(f.parent.ExtraData)
		if err != nil {
			return err
		}

		parentCheckpointHash, err := parentExtra.Checkpoint.Hash(f.backend.GetChainID(), f.parent.Number, f.parent.Hash)
		if err != nil {
			return fmt.Errorf("failed to calculate parent block sign hash: %w", err)
		}

		if err := blockExtra.Parent.VerifyCommittedFields(validators, parentCheckpointHash); err != nil {
			return fmt.Errorf(
				"failed to verify signatures for (parent) block#%d, parent signed hash: %v, current block#%d: %w",
				f.parent.Number,
				parentCheckpointHash,
				blockNumber,
				err,
			)
		}
	}

	if err := f.VerifyStateTransactions(block.Transactions); err != nil {
		return err
	}

	if _, err = f.backend.ProcessBlock(f.parent, &block); err != nil {
		return err
	}

	f.logger.Debug("[FSM Validate]", "txs", len(block.Transactions), "hash", block.Hash().String())

	return nil
}

<<<<<<< HEAD
// Validate sender address and signature
=======
// ValidateSender validates sender address and signature
>>>>>>> 234eacba
func (f *fsm) ValidateSender(msg *proto.Message) error {
	msgNoSig, err := msg.PayloadNoSig()
	if err != nil {
		return err
	}

	signerAddress, err := wallet.RecoverAddressFromSignature(msg.Signature, msgNoSig)
	if err != nil {
		return fmt.Errorf("failed to ecrecover message: %w", err)
	}

	// verify the signature came from the sender
	if !bytes.Equal(msg.From, signerAddress.Bytes()) {
		return fmt.Errorf("signer address %s doesn't match From field", signerAddress.String())
	}

	// verify the sender is in the active validator set
	if !f.validators.Includes(signerAddress) {
		return fmt.Errorf("signer address %s is not included in validator set", signerAddress.String())
	}

	return nil
}

func (f *fsm) VerifyStateTransactions(transactions []*types.Transaction) error {
	if f.isEndOfEpoch {
		err := f.verifyValidatorsUptimeTx(transactions)
		if err != nil {
			return err
		}

		if len(transactions) > 0 {
			transactions = transactions[1:]
		}
	}

	commitmentMessageSignedExists := false
	nextStateSyncBundleIndex := f.stateSyncExecutionIndex

	for _, tx := range transactions {
		if tx.Type != types.StateTx {
			continue
		}

		if !f.isEndOfSprint {
			return fmt.Errorf("state transaction in block which should not contain it: tx = %v", tx.Hash)
		}

		decodedStateTx, err := decodeStateTransaction(tx.Input) // used to be Data
		if err != nil {
			return fmt.Errorf("state transaction error while decoding: tx = %v, err = %w", tx.Hash, err)
		}

		switch stateTxData := decodedStateTx.(type) {
		case *CommitmentMessageSigned:
			if commitmentMessageSignedExists {
				return fmt.Errorf("only one commitment is allowed per block: %v", tx.Hash)
			}

			commitmentMessageSignedExists = true
			signers, err := f.validators.Accounts().GetFilteredValidators(stateTxData.AggSignature.Bitmap)

			if err != nil {
				return fmt.Errorf("error for state transaction while retrieving signers: tx = %v, error = %w", tx.Hash, err)
			}

			if len(signers) < getQuorumSize(f.validators.Len()) {
				return fmt.Errorf("quorum size not reached for state tx: %v", tx.Hash)
			}

			aggs, err := bls.UnmarshalSignature(stateTxData.AggSignature.AggregatedSignature)
			if err != nil {
				return fmt.Errorf("error for state transaction while unmarshaling signature: tx = %v, error = %w", tx.Hash, err)
			}

			hash, err := stateTxData.Message.Hash()
			if err != nil {
				return err
			}

			verified := aggs.VerifyAggregated(signers.GetBlsKeys(), hash.Bytes())
			if !verified {
				return fmt.Errorf("invalid signature for tx = %v", tx.Hash)
			}

		case *BundleProof:
			// every other bundle has to be in sequential order
			if stateTxData.ID() != nextStateSyncBundleIndex {
				return fmt.Errorf("bundles to execute are not in sequential order "+
					"according to state execution index from smart contract: %v", f.stateSyncExecutionIndex)
			}

			nextStateSyncBundleIndex = stateTxData.StateSyncs[len(stateTxData.StateSyncs)-1].ID + 1

			isVerified := false

			for _, commitment := range f.commitmentsToVerifyBundles {
				if commitment.Message.ContainsStateSync(stateTxData.ID()) {
					isVerified = true

					if err := commitment.Message.VerifyProof(stateTxData); err != nil {
						return fmt.Errorf("state transaction error while validating proof: tx = %v, err = %w",
							tx.Hash, err)
					}

					break
				}
			}

			if !isVerified {
				return fmt.Errorf("state transaction error while validating proof. "+
					"No appropriate commitment found to verify proof. tx = %v", tx.Hash)
			}
		}
	}

	return nil
}

// Insert inserts the sealed proposal
func (f *fsm) Insert(proposal []byte, committedSeals []*messages.CommittedSeal) (*types.Block, error) {
	newBlock := &types.Block{}
	if err := newBlock.UnmarshalRLP(proposal); err != nil {
		return nil, fmt.Errorf("cannot unmarshal proposal: %w", err)
	}

	// In this function we should try to return little to no errors since
	// at this point everything we have to do is just commit something that
	// we should have already computed beforehand.
	extra, _ := GetIbftExtra(newBlock.Header.ExtraData)

	// create map for faster access to indexes
	nodeIDIndexMap := make(map[types.Address]int, f.validators.Len())
	for i, addr := range f.validators.Accounts().GetAddresses() {
		nodeIDIndexMap[addr] = i
	}

	// populated bitmap according to nodeId from validator set and committed seals
	// also populate slice of signatures
	bitmap := bitmap.Bitmap{}
	signatures := make(bls.Signatures, 0, len(committedSeals))

	for _, commSeal := range committedSeals {
		signerAddr := types.BytesToAddress(commSeal.Signer)

		index, exists := nodeIDIndexMap[signerAddr]
		if !exists {
			return nil, fmt.Errorf("invalid node id = %s", signerAddr.String())
		}

		s, err := bls.UnmarshalSignature(commSeal.Signature)
		if err != nil {
			return nil, fmt.Errorf("invalid signature = %s", commSeal.Signature)
		}

		signatures = append(signatures, s)

		bitmap.Set(uint64(index))
	}

	aggregatedSignature, err := signatures.Aggregate().Marshal()
	if err != nil {
		return nil, fmt.Errorf("could not aggregate seals: %w", err)
	}

	// include aggregated signature of all committed seals
	// also includes bitmap which contains all indexes from validator set which provides there seals
	extra.Committed = &Signature{
		AggregatedSignature: aggregatedSignature,
		Bitmap:              bitmap,
	}

	// Write extar data to header
	newBlock.Header.ExtraData = append(make([]byte, ExtraVanity), extra.MarshalRLPTo(nil)...)

	receipts, err := f.backend.CommitBlock(newBlock)
	if err != nil {
		return nil, err
	}

	// commit exit events only when we finalize a block
	events, err := getExitEventsFromReceipts(f.epochNumber, newBlock.Number(), receipts)
	if err != nil {
		return newBlock, err
	}

	if len(events) > 0 {
		if err := f.checkpointBackend.InsertExitEvents(events); err != nil {
			return nil, err
		}
	}

	return newBlock, nil
}

// Height returns the height for the current round
func (f *fsm) Height() uint64 {
	return f.parent.Number + 1
}

// ValidatorSet returns the validator set for the current round
func (f *fsm) ValidatorSet() ValidatorSet {
	return f.validators
}

// getCurrentValidators queries smart contract on the given block height and returns currently active validator set
func (f *fsm) getCurrentValidators(pendingBlockState *state.Transition) (AccountSet, error) {
	provider := f.backend.GetStateProvider(pendingBlockState)
	systemState := f.backend.GetSystemState(f.config, provider)
	newValidators, err := systemState.GetValidatorSet()

	if err != nil {
		return nil, fmt.Errorf("failed to retrieve validator set for current block: %w", err)
	}

	return newValidators, nil
}

// verifyValidatorsUptimeTx creates uptime transaction and compares its hash with the one extracted from the block.
func (f *fsm) verifyValidatorsUptimeTx(transactions []*types.Transaction) error {
	var blockUptimeTx *types.Transaction
	if len(transactions) > 0 {
		blockUptimeTx = transactions[0]
	}

	createdUptimeTx, err := f.createValidatorsUptimeTx()
	if err != nil {
		return err
	}

	if f.isEndOfEpoch {
		if blockUptimeTx == nil {
			return errors.New("uptime transaction is not found in the epoch ending block")
		}

		if blockUptimeTx.Hash != createdUptimeTx.Hash {
			return fmt.Errorf(
				"invalid uptime transaction. Expected '%s', but got '%s' uptime transaction hash",
				blockUptimeTx.Hash,
				createdUptimeTx.Hash,
			)
		}
	} else {
		if blockUptimeTx != nil && blockUptimeTx.Hash == createdUptimeTx.Hash {
			return errors.New("didn't expect uptime transaction in the middle of an epoch")
		}
	}

	return nil
}

func validateHeaderFields(parent *types.Header, header *types.Header) error {
	// verify parent hash
	if parent.Hash != header.ParentHash {
		return fmt.Errorf("incorrect header parent hash (parent=%s, header parent=%s)", parent.Hash, header.ParentHash)
	}
	// verify parent number
	if header.Number != parent.Number+1 {
		return fmt.Errorf("invalid number")
	}
	// verify time has passed
	if header.Timestamp <= parent.Timestamp {
		return fmt.Errorf("timestamp older than parent")
	}
	// verify mix digest
	if header.MixHash != PolyBFTMixDigest {
		return fmt.Errorf("mix digest is not correct")
	}
	// difficulty must be > 0
	if header.Difficulty <= 0 {
		return fmt.Errorf("difficulty should be greater than zero")
	}

	return nil
}

// createStateTransactionWithData creates a state transaction
// with provided target address and inputData parameter which is ABI encoded byte array.
func createStateTransactionWithData(target types.Address, inputData []byte) *types.Transaction {
	tx := &types.Transaction{
		From:     contracts.SystemCaller,
		To:       &target,
		Type:     types.StateTx,
		Input:    inputData,
		Gas:      types.StateTransactionGasLimit,
		GasPrice: big.NewInt(0),
	}

	tx.ComputeHash()

	return tx
}

// getExitEventsFromReceipts parses logs from receipts to find exit events
func getExitEventsFromReceipts(epoch, block uint64, receipts []*types.Receipt) ([]*ExitEvent, error) {
	events := make([]*ExitEvent, 0)

	for i := 0; i < len(receipts); i++ {
		if len(receipts[i].Logs) == 0 {
			continue
		}

		for j := 0; j < len(receipts[i].Logs); j++ {
			event, err := decodeExitEvent(convertLog(receipts[i].Logs[j]), epoch, block)
			if err != nil {
				return nil, err
			}

			if event == nil {
				// valid case, not an exit event
				continue
			}

			events = append(events, event)
		}
	}

	// enforce sequential order
	sort.Slice(events, func(i, j int) bool {
		return events[i].ID < events[j].ID
	})

	return events, nil
}<|MERGE_RESOLUTION|>--- conflicted
+++ resolved
@@ -340,11 +340,7 @@
 	return nil
 }
 
-<<<<<<< HEAD
-// Validate sender address and signature
-=======
 // ValidateSender validates sender address and signature
->>>>>>> 234eacba
 func (f *fsm) ValidateSender(msg *proto.Message) error {
 	msgNoSig, err := msg.PayloadNoSig()
 	if err != nil {
